--- conflicted
+++ resolved
@@ -38,11 +38,7 @@
 
     # Test that tha labels are properly assigned. Because there are no specials in BILL_AMT1, there should be no extra
     # bins
-<<<<<<< HEAD
-    assert len(tbt.features_bucket_mapping_["BILL_AMT1"].labels) == 4
-=======
-    assert len(tbt.features_bucket_mapping_["BILL_AMT1"].labels) == 5
->>>>>>> ed93a83e
+    assert len(tbt.features_bucket_mapping_["BILL_AMT1"].labels) == 6
     # check that the last label finishes with inf
     assert tbt.features_bucket_mapping_["BILL_AMT1"].labels[0].startswith("(-inf")
     assert tbt.features_bucket_mapping_["BILL_AMT1"].labels[4].endswith("inf)")
