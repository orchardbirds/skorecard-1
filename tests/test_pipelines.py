# import numpy as np
# from sklearn.compose import ColumnTransformer

import pytest
import numpy as np
import pandas as pd

from sklearn.pipeline import make_pipeline
from sklearn.exceptions import NotFittedError
from sklearn.preprocessing import StandardScaler
from sklearn.compose import ColumnTransformer

from skorecard import datasets
from skorecard.bucketers import EqualWidthBucketer, EqualFrequencyBucketer, OrdinalCategoricalBucketer
from skorecard.pipeline import get_features_bucket_mapping, KeepPandas
from skorecard.bucket_mapping import BucketMapping


@pytest.fixture()
def df():
    """Generate dataframe."""
    return datasets.load_uci_credit_card(as_frame=True)


@pytest.mark.filterwarnings("ignore:sklearn.")
def test_keep_pandas(df, caplog):
    """Tests the KeepPandas() class."""
    y = df["default"].values
    X = df.drop(columns=["default"])

    bucket_pipeline = make_pipeline(StandardScaler(), EqualWidthBucketer(bins=5, variables=["LIMIT_BAL", "BILL_AMT1"]),)
    # Doesn't work, input should be a pandas dataframe.
    with pytest.raises(TypeError):
        bucket_pipeline.fit(X, y)

    bucket_pipeline = make_pipeline(
        KeepPandas(StandardScaler()), EqualWidthBucketer(bins=5, variables=["LIMIT_BAL", "BILL_AMT1"]),
    )

    with pytest.raises(NotFittedError):
        bucket_pipeline.transform(X)

    bucket_pipeline.fit(X, y)
    assert type(bucket_pipeline.transform(X)) == pd.DataFrame

    bucket_pipeline = ColumnTransformer(
        [
            ("categorical_preprocessing", OrdinalCategoricalBucketer(), ["EDUCATION", "MARRIAGE"]),
            ("numerical_preprocessing", EqualWidthBucketer(bins=5), ["LIMIT_BAL", "BILL_AMT1"]),
        ],
        remainder="passthrough",
    )

    # Make sure warning is raised
    caplog.clear()
    KeepPandas(make_pipeline(bucket_pipeline))
    assert "sklearn.compose.ColumnTransformer can change" in caplog.text

    # Make sure warning is raised
    caplog.clear()
    KeepPandas(bucket_pipeline)
    assert "sklearn.compose.ColumnTransformer can change" in caplog.text

    assert type(KeepPandas(bucket_pipeline).fit_transform(X)) == pd.DataFrame


def test_get_features_bucket_mapping(df):
    """Test retrieving info from sklearn pipeline."""
    y = df["default"].values
    X = df.drop(columns=["default"])

    nested_pipeline = make_pipeline(
        make_pipeline(EqualWidthBucketer(bins=5, variables=["LIMIT_BAL", "BILL_AMT1"])),
        OrdinalCategoricalBucketer(variables=["EDUCATION", "MARRIAGE"]),
    )

    with pytest.raises(NotFittedError):
        get_features_bucket_mapping(nested_pipeline)

    nested_pipeline.fit(X, y)
    bm = get_features_bucket_mapping(nested_pipeline)
    assert bm.get("EDUCATION") == BucketMapping(
<<<<<<< HEAD
        feature_name="EDUCATION", type="categorical", map={2: 1, 1: 2, 3: 3}, missing_bucket=0, right=True
=======
        feature_name="EDUCATION", type="categorical", map={2: 1, 1: 2, 3: 3}, right=True
>>>>>>> f3b111b9
    )


# TODO: write tests with different kinds of sklearn pipelines
# - ColumnTransformer and ColumnSelector usage


def test_make_pipeline(df):
    """Make sure bucketers work inside a pipeline."""
    y = df["default"].values
    X = df.drop(columns=["default"])

    pipe = make_pipeline(
        EqualWidthBucketer(bins=4, variables=["LIMIT_BAL"]), EqualFrequencyBucketer(bins=7, variables=["BILL_AMT1"]),
    )
    new_X = pipe.fit_transform(X, y)
    assert isinstance(new_X, pd.DataFrame)


def test_pipeline_errors(df):
    """Make sure incorrect input also throws correct errors in pipeline."""
    y = df["default"].values
    X = df.drop(columns=["default"])

    bu = EqualWidthBucketer(bins=4, variables=["LIMIT_BAL", "BILL_AMT1"])
    with pytest.raises(NotFittedError):
        bu.transform(X)  # not fitted yet
    with pytest.raises(TypeError):
        bu.fit_transform(np.array([1, 2, 3]), y)


# def test_bucket_transformer_bin_count_list(df):
#     """Test the exception is raised in scikit-learn pipeline."""
#     with pytest.raises(AttributeError):
#         transformer = ColumnTransformer(
#             transformers=[
#                 ("simple", SimpleBucketTransformer(bin_count=2), [1]),
#                 ("agglom", AgglomerativeBucketTransformer(bin_count=4), [0]),
#                 ("quantile", QuantileBucketTransformer(bin_count=[10]), [3]),
#             ],
#             remainder="passthrough",
#         )
#         transformer.fit_transform(df.values)

#     return None


# def test_bucket_transformer_exception(df):
#     """Test the exception is raised in scikit-learn pipeline."""
#     with pytest.raises(DimensionalityError):
#         transformer = ColumnTransformer(
#             transformers=[
#                 ("simple", SimpleBucketTransformer(bin_count=2), [1]),
#                 ("agglom", AgglomerativeBucketTransformer(bin_count=4), [0]),
#                 ("quantile", QuantileBucketTransformer(bin_count=10), [2, 3]),
#             ],
#             remainder="passthrough",
#         )
#         transformer.fit_transform(df.values)

#     return None


# def test_bucket_transformer(df):
#     """Test that we can utilise the main bucket transformers in a scikit-learn pipeline."""
#     transformer = ColumnTransformer(
#         transformers=[
#             ("simple", SimpleBucketTransformer(bin_count=2), [1]),
#             ("agglom", AgglomerativeBucketTransformer(bin_count=4), [0]),
#             ("quantile_0", QuantileBucketTransformer(bin_count=10), [2]),
#             ("quantile_1", QuantileBucketTransformer(bin_count=6), [3]),
#         ],
#         remainder="passthrough",
#     )

#     X = transformer.fit_transform(df.values)

#     # Test only non-categorical variables
#     assert len(np.unique(X[:, 2])) == 10
#     assert len(np.unique(X[:, 3])) == 6
#     assert np.all(X[:, 4] == df["default"].values)

#     return None<|MERGE_RESOLUTION|>--- conflicted
+++ resolved
@@ -80,11 +80,7 @@
     nested_pipeline.fit(X, y)
     bm = get_features_bucket_mapping(nested_pipeline)
     assert bm.get("EDUCATION") == BucketMapping(
-<<<<<<< HEAD
-        feature_name="EDUCATION", type="categorical", map={2: 1, 1: 2, 3: 3}, missing_bucket=0, right=True
-=======
         feature_name="EDUCATION", type="categorical", map={2: 1, 1: 2, 3: 3}, right=True
->>>>>>> f3b111b9
     )
 
 
