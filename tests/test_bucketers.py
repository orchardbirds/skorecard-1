--- conflicted
+++ resolved
@@ -15,15 +15,6 @@
     EqualFrequencyBucketer,
 ]
 
-<<<<<<< HEAD
-
-@pytest.fixture()
-def df():
-    """Generate dataframe."""
-    return datasets.load_uci_credit_card(as_frame=True)
-
-=======
->>>>>>> 8bc0deb3
 
 @pytest.mark.parametrize("bucketer", BUCKETERS_WITH_SET_BINS)
 def test_fit_x_y(bucketer, df) -> None:
@@ -77,11 +68,7 @@
 def test_zero_indexed(bucketer, df):
     """Test that bins are zero-indexed."""
     BUCK = bucketer(bins=3)
-<<<<<<< HEAD
-    x_t = BUCK.fit_transform(df)
-=======
     x_t = BUCK.fit_transform(df.drop(columns=["pet_ownership"]))
->>>>>>> 8bc0deb3
     assert x_t["MARRIAGE"].min() == 0
     assert x_t["EDUCATION"].min() == 0
     assert x_t["LIMIT_BAL"].min() == 0
