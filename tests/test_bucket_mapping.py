import numpy as np
import pandas as pd
import pytest
from skorecard.bucket_mapping import BucketMapping


def test_bucket_mapping_numerical():
    """Tests numerical transforms."""
    x = [0, 1, 2, 3, 4, 5]
    bucket = BucketMapping("feature1", "numerical", map=[3, 4])
    assert all(np.equal(bucket.transform(x), np.digitize(x, [3, 4], right=True)))
    # array([0, 0, 0, 0, 1, 2])

    x = [0, 1, 2, 3, 4, 5]
    bucket = BucketMapping("feature1", "numerical", map=[2, 3, 4])
    assert all(np.equal(bucket.transform(x), np.digitize(x, [2, 3, 4], right=True)))
    # array([0, 0, 0, 1, 2, 3])

    x = [0, 1, np.nan, 3, 4, 5]
    bucket = BucketMapping("feature1", "numerical", map=[2, 3, 4])
    assert np.allclose(bucket.transform(x), np.array([0.0, 0.0, 4, 1.0, 2.0, 3.0]), equal_nan=True)


def test_bucket_mapping_categorical():
    """Tests categorical transforms."""
    # other_category_encoding = -1  # was 'other', but you cannot mix strings and integers.

    # Make sure that the map outputs start at 0 and are incremental. Because it is skipping 2,it will raise an exception
    x = ["car", "motorcycle", "boat", "truck", "truck", np.nan]
    bucket = BucketMapping("feature1", "categorical", map={"car": 0, "truck": 0, "boat": 2})
    with pytest.raises(ValueError):
        bucket.transform(x)

    x = ["car", "motorcycle", "boat", "truck", "truck"]
    bucket = BucketMapping("feature1", "categorical", map={})
    other_category_encoding = 1 if len(bucket.map.values()) == 0 else max(bucket.map.values()) + 1
    assert bucket.transform(x).equals(pd.Series([other_category_encoding] * 5))

    # Empty map with NA's
    x = ["car", "motorcycle", "boat", "truck", "truck", np.nan]
    bucket = BucketMapping("feature1", "categorical", map={})
    other_category_encoding = 1 if len(bucket.map.values()) == 0 else max(bucket.map.values()) + 1
    missing_cat = other_category_encoding + 1
    assert bucket.transform(x).equals(pd.Series([other_category_encoding] * 5 + [missing_cat]))
    #
    # # Limited map
    x = ["car", "motorcycle", "boat", "truck", "truck"]
    bucket = BucketMapping("feature1", "categorical", map={"car": 0, "truck": 0})
    other_category_encoding = 1 if len(bucket.map.values()) == 0 else max(bucket.map.values()) + 1
    reference = pd.Series([0, other_category_encoding, other_category_encoding, 0, 0])
    assert bucket.transform(x).equals(reference)

    # Limited map with NA's
    x = ["car", "motorcycle", "boat", "truck", "truck", np.nan]
    bucket = BucketMapping("feature1", "categorical", map={"car": 0, "truck": 0})
<<<<<<< HEAD
    reference = pd.Series([0, other_category_encoding, other_category_encoding, 0, 0, np.nan])
    assert bucket.transform(x).equals(reference)


def test_get_map():
    """Make sure nicely formatting is returned."""
    bucket = BucketMapping("feature1", "numerical", map=[1, 3, 4], right=True)
    assert bucket.get_map() == ["(-inf, 1.0]", "(1.0, 3.0]", "(3.0, 4.0]", "(4.0, inf]"]

    bucket = BucketMapping("feature1", "numerical", map=[1, 3, 4], right=False)
    assert bucket.get_map() == ["[-inf, 1.0)", "[1.0, 3.0)", "[3.0, 4.0)", "[4.0, inf)"]

    bucket = BucketMapping("feature1", "numerical", map=[1], right=True)
    assert bucket.get_map() == ["(-inf, 1.0]", "(1.0, inf]"]

    bucket = BucketMapping("feature1", "numerical", map=[1], right=False)
    assert bucket.get_map() == ["[-inf, 1.0)", "[1.0, inf)"]

    bucket = BucketMapping("feature1", "numerical", map=[], right=True)
    assert bucket.get_map() == ["(-inf, inf]"]

    bucket = BucketMapping("feature1", "numerical", map=[], right=False)
    assert bucket.get_map() == ["[-inf, inf)"]
=======
    other_category_encoding = 1 if len(bucket.map.values()) == 0 else max(bucket.map.values()) + 1
    missing_cat = other_category_encoding + 1
    reference = pd.Series([0, other_category_encoding, other_category_encoding, 0, 0, missing_cat])
    assert bucket.transform(x).equals(reference)


def test_specials_numerical():
    """Test that the specials are put in a special bin."""
    # test that a special case
    x = [0, 1, 2, 3, 4, 5, 2]
    bucket = BucketMapping("feature1", "numerical", map=[3, 4], specials={"special": [2]})
    assert all(np.equal(bucket.transform(x), np.array([0, 0, 3, 0, 1, 2, 3])))

    assert bucket.labels == {0: "(-inf, 3.0]", 1: "(3.0, 4.0]", 2: "(4.0, inf)", 3: "special"}

    # test that calling transform again does not change the labelling
    bucket.transform(x)
    bucket.transform(x)

    assert bucket.labels == {0: "(-inf, 3.0]", 1: "(3.0, 4.0]", 2: "(4.0, inf)", 3: "special"}

    # Test that if special is not in x, nothing happens
    x = [0, 1, 2, 3, 4, 5]
    bucket = BucketMapping("feature1", "numerical", map=[3, 4], specials={"special": [6]})
    assert all(np.equal(bucket.transform(x), np.digitize(x, [3, 4], right=True)))


def test_labels():
    """Test that the labels are correct in different scenarios."""
    x = ["car", "motorcycle", "boat", "truck", "truck", np.nan]
    bucket = BucketMapping("feature1", "categorical", map={"car": 0, "boat": 0}, specials={"special": ["truck"]})
    bins = pd.Series(bucket.transform(x))

    in_series = pd.Series(x)

    labels = bins.map(bucket.labels)

    assert labels[in_series == "truck"].equals(labels[labels == "special"])
    assert labels[(in_series.isin(["car", "boat"]))].equals(labels[labels == "boat, car"])

    # test with numerical categories
    # Limited map with NA's
    x = [310, 311, 312, 313, 313, np.nan]
    bucket = BucketMapping("feature1", "categorical", map={310: 0, 311: 1, 312: 2}, specials={"special": [313]})
    bins = pd.Series(bucket.transform(x))

    in_series = pd.Series(x)

    labels = bins.map(bucket.labels)

    assert labels[in_series == 313].equals(labels[labels == "special"])
    assert labels[in_series == 311].equals(labels[labels == "311"])
    assert labels[in_series.isna()].equals(labels[labels == "Missing"])

    # test numerical labels
    x = [0, 1, 2, 3, 4, 5, 2, np.nan]
    bucket = BucketMapping("feature1", "numerical", map=[3, 4], specials={"special": [2]})
    bins = pd.Series(bucket.transform(x))
    in_series = pd.Series(x)

    labels = bins.map(bucket.labels)

    assert labels[(in_series <= 3) & (in_series != 2)].equals(labels[labels == "(-inf, 3.0]"])
    assert labels[(in_series <= 4) & (in_series > 3)].equals(labels[labels == "(3.0, 4.0]"])
    assert labels[in_series == 2].equals(labels[labels == "special"])
    assert labels[in_series > 4].equals(labels[labels == "(4.0, inf)"])

    # raise NotImplementedError("Implement tests for labels on numerical and categorical")


def test_error_is_raised_if_wrong_specials():
    """Self explanatory."""
    # Test that is the values of the dictionary
    with pytest.raises(AssertionError):
        BucketMapping("feature1", "numerical", map=[3, 4], specials={"special": 2})
    #
    with pytest.raises(AssertionError):
        BucketMapping("feature1", "numerical", map=[3, 4], specials={0: [2]})
>>>>>>> 279cd159
<|MERGE_RESOLUTION|>--- conflicted
+++ resolved
@@ -53,8 +53,9 @@
     # Limited map with NA's
     x = ["car", "motorcycle", "boat", "truck", "truck", np.nan]
     bucket = BucketMapping("feature1", "categorical", map={"car": 0, "truck": 0})
-<<<<<<< HEAD
-    reference = pd.Series([0, other_category_encoding, other_category_encoding, 0, 0, np.nan])
+    other_category_encoding = 1 if len(bucket.map.values()) == 0 else max(bucket.map.values()) + 1
+    missing_cat = other_category_encoding + 1
+    reference = pd.Series([0, other_category_encoding, other_category_encoding, 0, 0, missing_cat])
     assert bucket.transform(x).equals(reference)
 
 
@@ -77,11 +78,6 @@
 
     bucket = BucketMapping("feature1", "numerical", map=[], right=False)
     assert bucket.get_map() == ["[-inf, inf)"]
-=======
-    other_category_encoding = 1 if len(bucket.map.values()) == 0 else max(bucket.map.values()) + 1
-    missing_cat = other_category_encoding + 1
-    reference = pd.Series([0, other_category_encoding, other_category_encoding, 0, 0, missing_cat])
-    assert bucket.transform(x).equals(reference)
 
 
 def test_specials_numerical():
@@ -155,5 +151,4 @@
         BucketMapping("feature1", "numerical", map=[3, 4], specials={"special": 2})
     #
     with pytest.raises(AssertionError):
-        BucketMapping("feature1", "numerical", map=[3, 4], specials={0: [2]})
->>>>>>> 279cd159
+        BucketMapping("feature1", "numerical", map=[3, 4], specials={0: [2]})