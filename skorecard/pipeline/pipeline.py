<<<<<<< HEAD
from skorecard.bucket_mapping import FeaturesBucketMapping
=======
import logging

>>>>>>> b2bf4b1d
import pandas as pd
from sklearn.base import BaseEstimator, TransformerMixin
from sklearn.pipeline import Pipeline
from sklearn.utils.validation import check_is_fitted

<<<<<<< HEAD
=======
from skorecard.bucket_mapping import FeaturesBucketMapping


class KeepPandas(BaseEstimator, TransformerMixin):
    """Keep pandas dataframe in a sklearn pipeline.
   
    This is a helper class to turn sklearn transformations back to pandas.

    !!! warning
        You should only use `KeepPandas()` when you know for sure `sklearn`
        did not change the order of your columns.

    ```python
    from skorecard.pipeline import KeepPandas
    from skorecard import datasets
    from skorecard.bucketers import EqualWidthBucketer
    
    from sklearn.pipeline import make_pipeline
    from sklearn.preprocessing import StandardScaler
    
    X, y = datasets.load_uci_credit_card(return_X_y=True)

    bucket_pipeline = make_pipeline(
        KeepPandas(StandardScaler()),
        EqualWidthBucketer(bins=5, variables=['LIMIT_BAL', 'BILL_AMT1']),
    )
    bucket_pipeline.fit_transform(X, y)
    ```
    """

    def __init__(self, transformer):
        """Initialize."""
        self.transformer = transformer

        # Warn if there is a chance order of columns are changed
        if isinstance(transformer, Pipeline):
            for step in _get_all_steps(transformer):
                self._check_for_column_transformer(step)
        else:
            self._check_for_column_transformer(transformer)

    def __repr__(self):
        """String representation."""
        return self.transformer.__repr__()

    def _check_for_column_transformer(self, obj):
        msg = "sklearn.compose.ColumnTransformer can change the order of columns"
        msg += ", be very careful when using with KeepPandas()"
        if type(obj).__name__ == "ColumnTransformer":
            logging.warning(msg)

    def fit(self, X, y=None, *args, **kwargs):
        """Fit estimator."""
        assert isinstance(X, pd.DataFrame)
        self.columns_ = list(X.columns)
        self.transformer.fit(X, y, *args, **kwargs)
        return self

    def transform(self, X, *args, **kwargs):
        """Transform X."""
        check_is_fitted(self)
        new_X = self.transformer.transform(X, *args, **kwargs)
        return pd.DataFrame(new_X, columns=self.columns_)

    def get_feature_names(self):
        """Return estimator feature names."""
        check_is_fitted(self)
        return self.columns_

>>>>>>> b2bf4b1d

def get_features_bucket_mapping(pipe: Pipeline) -> FeaturesBucketMapping:
    """Get feature bucket mapping from a sklearn pipeline object.

    ```python
    from skorecard import datasets
    from skorecard.bucketers import EqualWidthBucketer, OrdinalCategoricalBucketer
    from skorecard.pipeline import get_features_bucket_mapping
    from sklearn.pipeline import Pipeline, make_pipeline
    from sklearn.preprocessing import OneHotEncoder
    from sklearn.metrics import roc_auc_score
    from sklearn.linear_model import LogisticRegression

    X, y = datasets.load_uci_credit_card(return_X_y=True)

    bucket_pipeline = make_pipeline(
        EqualWidthBucketer(bins=5, variables=['LIMIT_BAL', 'BILL_AMT1']),
        OrdinalCategoricalBucketer(variables=['EDUCATION', 'MARRIAGE'])
    )

    pipe = Pipeline([
        ('bucketing', bucket_pipeline),
        ('one-hot-encoding', OneHotEncoder()),
        ('lr', LogisticRegression())
    ])
    
    pipe.fit(X, y)
    features_bucket_mapping = get_features_bucket_mapping(pipe)
    ```
    
    Args:
        pipe (Pipeline): fitted scikitlearn pipeline with bucketing transformers

    Returns:
        FeaturesBucketMapping: skorecard class with the bucket info
    """
    assert isinstance(pipe, Pipeline)

    features_bucket_mapping = {}
    for step in _get_all_steps(pipe):
        check_is_fitted(step)
        if hasattr(step, "features_bucket_mapping_"):
            features_bucket_mapping.update(step.features_bucket_mapping_)

    return FeaturesBucketMapping(features_bucket_mapping)


def _get_all_steps(pipeline):
    steps = []
    for named_step in pipeline.steps:
        step = named_step[1]
        if hasattr(step, "steps"):
            steps += _get_all_steps(step)
        else:
            steps.append(step)
    return steps


class ColumnSelector(BaseEstimator, TransformerMixin):
    """A slightly modified version of scikit lego's class.

    On the transform, we return X.values instead of X to be compatible with our Bucket Transformers

    The original can be found here:
    https://scikit-lego.readthedocs.io/en/latest/_modules/sklego/preprocessing/pandastransformers.html#ColumnSelector
    Allows selecting specific columns from a pandas DataFrame by name. Can be useful in a sklearn Pipeline.

    Args:
        columns (list): list of column names to be selected

    Note:
        Raises a ``TypeError`` if input provided is not a DataFrame

        Raises a ``ValueError`` if columns provided are not in the input DataFrame

    """

    def __init__(self, columns: list):
        """Initialise ColumnSelector with columns, which must be a list."""
        self.columns = columns

    def fit(self, X, y=None):
        """Checks 1) if input is a DataFrame, and 2) if column names are in this DataFrame.

        Args:
            X: ``pd.DataFrame`` on which we apply the column selection
            y: ``pd.Series`` labels for X. unused for column selection

        Returns:
            ``ColumnSelector`` object.
        """
        self.columns_ = self._as_list(self.columns)
        self._check_X_for_type(X)
        self._check_column_length()
        self._check_column_names(X)
        return self

    def transform(self, X):
        """Returns a pandas DataFrame with only the specified columns.

        Args:
            X: ``pd.DataFrame`` on which we apply the column selection

        Returns:
            ``pd.DataFrame`` with only the selected columns
        """
        self._check_X_for_type(X)
        if self.columns:
            return X[self.columns_].values
        return X.values

    def get_feature_names(self):
        """Simply returns the columns."""
        return self.columns_

    def _check_column_length(self):
        """Check if no column is selected."""
        if len(self.columns_) == 0:
            raise ValueError("Expected columns to be at least of length 1, found length of 0 instead")

    def _check_column_names(self, X):
        """Check if one or more of the columns provided doesn't exist in the input DataFrame."""
        non_existent_columns = set(self.columns_).difference(X.columns)
        if len(non_existent_columns) > 0:
            raise KeyError(f"{list(non_existent_columns)} column(s) not in DataFrame")

    @staticmethod
    def _check_X_for_type(X):
        """Checks if input of the Selector is of the required dtype."""
        if not isinstance(X, pd.DataFrame):
            raise TypeError("Provided variable X is not of type pandas.DataFrame")

    @staticmethod
    def _as_list(val):
        """Helper function, always returns a list of the input value, taken from scikit lego.

        Args:
            val: the input value.

        Returns:
            the input value as a list.
        """
        treat_single_value = str

        if isinstance(val, treat_single_value):
            return [val]

        if hasattr(val, "__iter__"):
            return list(val)

        return [val]<|MERGE_RESOLUTION|>--- conflicted
+++ resolved
@@ -1,16 +1,10 @@
-<<<<<<< HEAD
-from skorecard.bucket_mapping import FeaturesBucketMapping
-=======
 import logging
 
->>>>>>> b2bf4b1d
 import pandas as pd
 from sklearn.base import BaseEstimator, TransformerMixin
 from sklearn.pipeline import Pipeline
 from sklearn.utils.validation import check_is_fitted
 
-<<<<<<< HEAD
-=======
 from skorecard.bucket_mapping import FeaturesBucketMapping
 
 
@@ -80,7 +74,6 @@
         check_is_fitted(self)
         return self.columns_
 
->>>>>>> b2bf4b1d
 
 def get_features_bucket_mapping(pipe: Pipeline) -> FeaturesBucketMapping:
     """Get feature bucket mapping from a sklearn pipeline object.
