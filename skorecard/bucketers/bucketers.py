import warnings
import numpy as np
import pandas as pd
from probatus.binning import AgglomerativeBucketer
from probatus.utils import ApproximationWarning

from typing import Union, List, Dict
from .base_bucketer import BaseBucketer
from skorecard.bucket_mapping import BucketMapping, FeaturesBucketMapping
from skorecard.utils import NotInstalledError, NotPreBucketedError

from sklearn.tree import DecisionTreeClassifier
from sklearn.tree import _tree
from sklearn.utils.validation import check_is_fitted

try:
    from optbinning import OptimalBinning
except ModuleNotFoundError:
    OptimalBinning = NotInstalledError("optbinning")


class OptimalBucketer(BaseBucketer):
    """Find Optimal Buckets.

    Bucket transformer that uses the [optbinning](http://gnpalencia.org/optbinning) package to find optimal buckets.
    This bucketers basically wraps optbinning.OptimalBinning to be consistent with skorecard.

    This bucketer uses pre-binning to bucket a feature into max 100 bins. It then uses a constrained programming solver
    to merge buckets, taking into accounts constraints 1) monotonicity in bad rate, 2) at least 5% of records per bin.

    This bucketer:

    - Is supervised: is uses the target variable to find good buckets
    - Supports both numerical and categorical features

    Example:

    ```python
    from skorecard import datasets
    from skorecard.bucketers import OptimalBucketer

    X, y = datasets.load_uci_credit_card(return_X_y=True)
    bucketer = OptimalBucketer(variables = ['LIMIT_BAL'])
    bucketer.fit_transform(X, y)
    ```
    """

    def __init__(
        self,
        variables=[],
        specials={},
        variables_type="numerical",
        max_n_bins=10,
        min_bin_size=0.05,
        do_prebinning=False,
        min_prebin_size=0.05,
        max_n_prebins=100,
        cat_cutoff=0.05,
        time_limit=25,
        **kwargs,
    ) -> None:
        """Initialize Optimal Bucketer.

        Args:
            variables: List of variables to bucket.
            specials: (nested) dictionary of special values that require their own binning.
                The dictionary has the following format:
                 {"<column name>" : {"name of special bucket" : <list with 1 or more values>}}
                For every feature that needs a special value, a dictionary must be passed as value.
                This dictionary contains a name of a bucket (key) and an array of unique values that should be put
                in that bucket.
                When special values are passed, they are not considered in the fitting procedure.
            variables_type: Type of the variables
            min_bin_size: Minimum fraction of observations in a bucket. Passed to optbinning.OptimalBinning.
            max_n_bins: Maximum numbers of bins to return. Passed to optbinning.OptimalBinning.
            do_prebinning: Should we also do pre-binning? Default is False
            min_prebin_size: Minimum fraction of observations in a pre-bucket.
                Ignored if allow_prebinning = False. Passed to optbinning.OptimalBinning.
            max_n_prebins: Maximum numbers of pre-buckets to return. Ignored if allow_prebinning = False.
                Passed to optbinning.OptimalBinning.
            cat_cutoff: Threshold ratio to below which categories are grouped
                together in a bucket 'other'. Passed to optbinning.OptimalBinning.
            time_limit: Time limit in seconds to find an optimal solution. Passed to optbinning.OptimalBinning.
            kwargs: Other parameters passed to optbinning.OptimalBinning. Passed to optbinning.OptimalBinning.
        """
        self.variables = variables
        self.specials = specials
        self.variables_type = variables_type
        self.max_n_bins = max_n_bins
        self.min_bin_size = min_bin_size
        self.do_prebinning = do_prebinning
        self.min_prebin_size = min_prebin_size
        self.max_n_prebins = max_n_prebins
        self.cat_cutoff = cat_cutoff
        self.time_limit = time_limit
        self.kwargs = kwargs
        if len(specials) > 0:
            raise NotImplementedError("Specials are currently not implemented for the Optimal bucketer")

        assert variables_type in ["numerical", "categorical"]
        if self.do_prebinning is False:
            assert "min_prebin_size" not in self.kwargs, "You need to do pre-binning yourself, see skorecard docs"
            assert "max_n_prebins" not in self.kwargs, "You need to do pre-binning yourself, see skorecard docs"

        # not tested right now
        self._verify_specials_variables(self.specials, self.variables)

    def fit(self, X, y):
        """Fit X, y."""
        X = self._is_dataframe(X)
        self.variables = self._check_variables(X, self.variables)
        if isinstance(y, pd.Series):
            y = y.values

        self.features_bucket_mapping_ = {}
        self.binners = {}

        for feature in self.variables:

<<<<<<< HEAD
            if self.variables_type == "numerical" and self.do_prebinning is False:
                uniq_values = np.sort(np.unique(X[feature].values))
=======
            if feature in self.specials.keys():
                special = self.specials[feature]
                X_flt, y_flt = self._filter_specials_for_fit(X=X[feature], y=y, specials=special)
            else:
                X_flt, y_flt = X[feature], y
                special = {}

            if self.variables_type == "numerical":
                uniq_values = np.sort(np.unique(X_flt.values))
>>>>>>> 279cd159
                if len(uniq_values) > 100:
                    raise NotPreBucketedError(
                        f"""
                        OptimalBucketer requires numerical feature '{feature}' to be pre-bucketed:
                        currently there are {len(uniq_values)} unique values present.

                        Apply pre-buckets or set 'do_prebinning' to True
                        """
                    )
                user_splits = uniq_values
            else:
                user_splits = None

            binner = OptimalBinning(
                name=feature,
                dtype=self.variables_type,
                solver="cp",
                monotonic_trend="auto_asc_desc",
                # We want skorecard users to explictly define pre-binning for numerical features
                # Settings the user_splits prevents OptimalBinning from doing pre-binning again.
                user_splits=user_splits,
                min_bin_size=self.min_bin_size,
                max_n_bins=self.max_n_bins,
                min_prebin_size=self.min_prebin_size,  # ignored if user_splits is specified
                max_n_prebins=self.max_n_bins,  # ignored if user_splits is specified
                cat_cutoff=self.cat_cutoff,
                time_limit=self.time_limit,
                **self.kwargs,
            )
            self.binners[feature] = binner

            binner.fit(X_flt.values, y_flt)

            # Extract fitted boundaries
            if self.variables_type == "categorical":
                splits = {}
                for bucket_nr, values in enumerate(binner.splits):
                    for value in values:
                        splits[value] = bucket_nr
            else:
                splits = binner.splits

            # Note that optbinning transform uses right=False
            # https://github.com/guillermo-navas-palencia/optbinning/blob/396b9bed97581094167c9eb4744c2fd1fb5c7408/optbinning/binning/transformations.py#L126-L132
            self.features_bucket_mapping_[feature] = BucketMapping(
                feature_name=feature, type=self.variables_type, map=splits, right=False, specials=self.specials,
            )

        return self

    def transform(self, X):
        """Transform X."""
        return super().transform(X)


class EqualWidthBucketer(BaseBucketer):
    """Bucket transformer that creates equally spaced bins using numpy.histogram function.

    This bucketer:
    - is unsupervised: it does not consider the target value when fitting the buckets.
    - ignores missing values and passes them through.

    ```python
    from skorecard import datasets
    from skorecard.bucketers import EqualWidthBucketer

    specials = {"LIMIT_BAL": {"=50000": [50000], "in [20001,30000]": [20000, 30000]}}

    X, y = datasets.load_uci_credit_card(return_X_y=True)
    bucketer = EqualWidthBucketer(bins = 10, variables = ['LIMIT_BAL'], specials= specials)
    bucketer.fit_transform(X)
    bucketer.fit_transform(X)['LIMIT_BAL'].value_counts()
    ```
    """

    def __init__(self, bins=-1, variables=[], specials={}):
        """Init the class.

        Args:
            bins (int): Number of bins to create.
            variables (list): The features to bucket. Uses all features if not defined.
            specials: (dict) of special values that require their own binning.
                The dictionary has the following format:
                 {"<column name>" : {"name of special bucket" : <list with 1 or more values>}}
                For every feature that needs a special value, a dictionary must be passed as value.
                This dictionary contains a name of a bucket (key) and an array of unique values that should be put
                in that bucket.
                When special values are defined, they are not considered in the fitting procedure.
        """
        assert isinstance(variables, list)
        assert isinstance(bins, int)

        self.variables = variables
        self.bins = bins
        self.specials = specials

        self._verify_specials_variables(self.specials, self.variables)

    def fit(self, X, y=None):
        """Fit X, y."""
        X = self._is_dataframe(X)
        self.variables = self._check_variables(X, self.variables)

        self.features_bucket_mapping_ = {}

        for feature in self.variables:

            if feature in self.specials.keys():
                special = self.specials[feature]
                X_flt, y_flt = self._filter_specials_for_fit(X=X[feature], y=y, specials=special)
            else:
                X_flt = X[feature]
                special = {}

            _, boundaries = np.histogram(X_flt.values, bins=self.bins)

            # np.histogram returns the min & max values of the fits
            # On transform, we use np.digitize, which means new data that is outside of this range
            # will be assigned to their own buckets.
            # To solve, we simply remove the min and max boundaries
            boundaries = boundaries[1:-1]

            self.features_bucket_mapping_[feature] = BucketMapping(
                feature_name=feature, type="numerical", map=boundaries, right=True, specials=special
            )

        return self

    def transform(self, X):
        """Transform X."""
        return super().transform(X)


class AgglomerativeClusteringBucketer(BaseBucketer):
    """Bucket transformer that creates bins using sklearn.AgglomerativeClustering.

    This bucketer:
    - is unsupervised: it does not consider the target value when fitting the buckets.
    - ignores missing values and passes them through.

    ```python
    from skorecard import datasets
    from skorecard.bucketers import AgglomerativeClusteringBucketer

    specials = {"LIMIT_BAL": {"=50000": [50000], "in [20001,30000]": [20000, 30000]}}

    X, y = datasets.load_uci_credit_card(return_X_y=True)
    bucketer = AgglomerativeClusteringBucketer(bins = 10, variables=['LIMIT_BAL'], specials=specials)
    bucketer.fit_transform(X)
    bucketer.fit_transform(X)['LIMIT_BAL'].value_counts()
    ```
    """

    def __init__(self, bins=-1, variables=[], specials={}):
        """Init the class.

        Args:
            bins (int): Number of bins to create.
            variables (list): The features to bucket. Uses all features if not defined.
            specials: (dict) of special values that require their own binning.
                The dictionary has the following format:
                 {"<column name>" : {"name of special bucket" : <list with 1 or more values>}}
                For every feature that needs a special value, a dictionary must be passed as value.
                This dictionary contains a name of a bucket (key) and an array of unique values that should be put
                in that bucket.
                When special values are defined, they are not considered in the fitting procedure.

        """
        assert isinstance(variables, list)
        assert isinstance(bins, int)

        self.variables = variables
        self.bins = bins
        self.specials = specials

        self._verify_specials_variables(self.specials, self.variables)

    def fit(self, X, y=None):
        """Fit X, y."""
        X = self._is_dataframe(X)
        self.variables = self._check_variables(X, self.variables)

        self.features_bucket_mapping_ = {}

        for feature in self.variables:
            ab = AgglomerativeBucketer(bin_count=self.bins)

            if feature in self.specials.keys():
                special = self.specials[feature]
                X_flt, y_flt = self._filter_specials_for_fit(X=X[feature], y=y, specials=special)
            else:
                X_flt = X[feature]
                special = {}

            ab.fit(X_flt.values, y=None)

            # AgglomerativeBucketer returns the min & max values of the fits
            # On transform, we use np.digitize, which means new data that is outside of this range
            # will be assigned to their own buckets.
            # To solve, we remove the min and max boundaries
            boundaries = ab.boundaries[1:-1]

            self.features_bucket_mapping_[feature] = BucketMapping(
                feature_name=feature, type="numerical", map=boundaries, right=True, specials=special
            )

        return self

    def transform(self, X):
        """Transform X."""
        return super().transform(X)


class EqualFrequencyBucketer(BaseBucketer):
    """Bucket transformer that creates bins with equal number of elements.

    This bucketer:
    - is unsupervised: it does not consider the target value when fitting the buckets.
    - ignores missing values and passes them through.

    ```python
    from skorecard import datasets
    from skorecard.bucketers import EqualFrequencyBucketer

    X, y = datasets.load_uci_credit_card(return_X_y=True)
    bucketer = EqualFrequencyBucketer(bins = 10, variables=['LIMIT_BAL'])
    bucketer.fit_transform(X)
    bucketer.fit_transform(X)['LIMIT_BAL'].value_counts()
    ```
    """

    def __init__(self, bins=-1, variables=[], specials={}):
        """Init the class.

        Args:
            bins (int): Number of bins to create.
            variables (list): The features to bucket. Uses all features if not defined.
            specials: (nested) dictionary of special values that require their own binning.
                The dictionary has the following format:
                 {"<column name>" : {"name of special bucket" : <list with 1 or more values>}}
                For every feature that needs a special value, a dictionary must be passed as value.
                This dictionary contains a name of a bucket (key) and an array of unique values that should be put
                in that bucket.
                When special values are defined, they are not considered in the fitting procedure.

        """
        assert isinstance(variables, list)
        assert isinstance(bins, int)

        self.variables = variables
        self.bins = bins
        self.specials = specials

        self._verify_specials_variables(self.specials, self.variables)

    def fit(self, X, y=None):
        """Fit X, y.

        Uses pd.qcut()
        https://pandas.pydata.org/pandas-docs/stable/reference/api/pandas.qcut.html

        """
        X = self._is_dataframe(X)
        self.variables = self._check_variables(X, self.variables)

        self.features_bucket_mapping_ = {}

        for feature in self.variables:

            if feature in self.specials.keys():
                special = self.specials[feature]
                X_flt, y_flt = self._filter_specials_for_fit(X=X[feature], y=y, specials=special)
            else:
                X_flt = X[feature]
                special = {}
            try:
                _, boundaries = pd.qcut(X_flt, q=self.bins, retbins=True, duplicates="raise")
            except ValueError:
                # If there are too many duplicate values (assume a lot of filled missings)
                # this crashes - the exception drops them.
                # This means that it will return approximate quantile bins
                _, boundaries = pd.qcut(X_flt, q=self.bins, retbins=True, duplicates="drop")
                warnings.warn(ApproximationWarning("Approximated quantiles - too many unique values"))

            # pd.qcut returns the min & max values of the fits
            # On transform, we use np.digitize, which means new data that is outside of this range
            # will be assigned to their own buckets.
            # To solve, we simply remove the min and max boundaries
            boundaries = boundaries[1:-1]

            self.features_bucket_mapping_[feature] = BucketMapping(
                feature_name=feature,
                type="numerical",
                map=boundaries,
                right=True,  # pd.qcut returns bins includiing right edge: (edge, edge]
                specials=special,
            )

        return self

    def transform(self, X):
        """Transform X."""
        return super().transform(X)


class DecisionTreeBucketer(BaseBucketer):
    """Bucket transformer that creates bins by training a decision tree.

    This bucketer:
    - is supervised: it uses the target value when fitting the buckets.
    - ignores missing values and passes them through.

    It uses
    [sklearn.tree.DecisionTreeClassifier](https://scikit-learn.org/stable/modules/generated/sklearn.tree.DecisionTreeClassifier.html)
    to find the splits.

    ```python
    from skorecard import datasets
    from skorecard.bucketers import DecisionTreeBucketer
    X, y = datasets.load_uci_credit_card(return_X_y=True)

    # make sure that those cases
    specials = {
        "LIMIT_BAL":{
            "=50000":[50000],
            "in [20001,30000]":[20000,30000],
            }
    }

    dt_bucketer = DecisionTreeBucketer(variables=['LIMIT_BAL'], specials = specials)
    dt_bucketer.fit(X, y)

    dt_bucketer.fit_transform(X, y)['LIMIT_BAL'].value_counts()
    ```
    """

    def __init__(self, variables=[], specials={}, max_n_bins=100, min_bin_size=0.05, random_state=42, **kwargs) -> None:
        """Init the class.

        Args:
            variables (list): The features to bucket. Uses all features if not defined.
            specials (dict):  dictionary of special values that require their own binning.
                The dictionary has the following format:
                 {"<column name>" : {"name of special bucket" : <list with 1 or more values>}}
                For every feature that needs a special value, a dictionary must be passed as value.
                This dictionary contains a name of a bucket (key) and an array of unique values that should be put
                in that bucket.
                When special values are defined, they are not considered in the fitting procedure.
            min_bin_size: Minimum fraction of observations in a bucket. Passed directly to min_samples_leaf.
            max_n_bins: Maximum numbers of bins to return. Passed directly to max_leaf_nodes.
            random_state: The random state, Passed directly to DecisionTreeClassifier
            kwargs: Other parameters passed to DecisionTreeClassifier
        """
        assert isinstance(variables, list)

        self.variables = variables
        self.specials = specials
        self.kwargs = kwargs
        self.max_n_bins = max_n_bins
        self.min_bin_size = min_bin_size
        self.random_state = random_state

        self._verify_specials_variables(self.specials, self.variables)

    def fit(self, X, y):
        """Fit X,y."""
        X = self._is_dataframe(X)
        self.variables = self._check_variables(X, self.variables)

        self.features_bucket_mapping_ = {}
        self.binners = {}

        for feature in self.variables:

            if feature in self.specials.keys():
                special = self.specials[feature]
                X_flt, y_flt = self._filter_specials_for_fit(X=X[feature], y=y, specials=special)
            else:
                X_flt, y_flt = X[feature], y
                special = {}

            # If the specials are excluded, make sure that the bin size is rescaled.
            frac_left = X_flt.shape[0] / X.shape[0]

            min_bin_size = self.min_bin_size / frac_left
            if min_bin_size > 0.5:
                min_bin_size = 0.5

            binner = DecisionTreeClassifier(
                max_leaf_nodes=self.max_n_bins,
                min_samples_leaf=min_bin_size,
                random_state=self.random_state,
                **self.kwargs,
            )
            self.binners[feature] = binner

            binner.fit(X_flt.values.reshape(-1, 1), y_flt)

            # Extract fitted boundaries
            splits = np.unique(binner.tree_.threshold[binner.tree_.feature != _tree.TREE_UNDEFINED])

            self.features_bucket_mapping_[feature] = BucketMapping(
                feature_name=feature, type="numerical", map=splits, right=False, specials=special
            )

        return self

    def transform(self, X):
        """Transform X."""
        return super().transform(X)

    # def get_params(self, deep=True):
    #     """Return the parameters of the decision tree used in the Transformer.

    #     Args:
    #         deep (bool): Make a deep copy or not, required by the API.

    #     Returns:
    #         (dict): Decision Tree Parameters
    #     """
    #     raise NotImplementedError("not implemented yet. we have a tree per feature")
    #     # return self.bucketer.tree.get_params(deep=deep)

    # def set_params(self, **params):
    #     """Set the parameteres for the decision tree.

    #     Args:
    #         **params: (dict) parameters for the decision tree

    #     """
    #     raise NotImplementedError("not implemented yet. we have a tree per feature")
    #     # self.bucketer.tree.set_params(**params)
    #     # return self


class OrdinalCategoricalBucketer(BaseBucketer):
    """
    The OrdinalCategoricalEncoder() replaces categories by ordinal numbers.

    Example (0, 1, 2, 3, etc). The numbers are assigned ordered based on the mean of the target
    per category, or assigned in order of frequency, when sort_by_target is False.

    Ordered ordinal encoding: for the variable colour, if the mean of the target
    for blue, red and grey is 0.5, 0.8 and 0.1 respectively, blue is replaced by 2,
    red by 3 and grey by 1. If new data contains unknown labels (f.e. yellow),
    they will be replaced by 0.

    This bucketer:

    - is unsupervised when `encoding_method=='frequency'`: it does not consider
        the target value when fitting the buckets.
    - is supervised when `encoding_method=='ordered'`: it uses
        the target value when fitting the buckets.
    - ignores missing values and passes them through.
    - sets unknown new categories to the category 'other'

    ```python
    from skorecard import datasets
    from skorecard.bucketers import OrdinalCategoricalBucketer

    X, y = datasets.load_uci_credit_card(return_X_y=True)
    bucketer = OrdinalCategoricalBucketer(variables=['EDUCATION'])
    bucketer.fit_transform(X)
    bucketer = OrdinalCategoricalBucketer(max_n_categories=2, variables=['EDUCATION'])
    bucketer.fit_transform(X, y)
    ```

    Credits: Code & ideas adapted from:

    - feature_engine.categorical_encoders.OrdinalCategoricalEncoder
    - feature_engine.categorical_encoders.RareLabelCategoricalEncoder

    """

    def __init__(self, tol=0.05, max_n_categories=None, variables=[], specials={}, encoding_method="frequency"):
        """Init the class.

        Args:
            tol (float): the minimum frequency a label should have to be considered frequent.
                Categories with frequencies lower than tol will be grouped together (in the highest ).
            max_n_categories (int): the maximum number of categories that should be considered frequent.
                If None, all categories with frequency above the tolerance (tol) will be
                considered.
            variables (list): The features to bucket. Uses all features if not defined.
            specials: (nested) dictionary of special values that require their own binning.
                The dictionary has the following format:
                 {"<column name>" : {"name of special bucket" : <list with 1 or more values>}}
                For every feature that needs a special value, a dictionary must be passed as value.
                This dictionary contains a name of a bucket (key) and an array of unique values that should be put
                in that bucket.
                When special values are defined, they are not considered in the fitting procedure.
            encoding_method (string): encoding method.
                - "frequency" (default): orders the buckets based on the frequency of observations in the bucket.
                    The lower the number of the bucket the most frequent are the observations in that bucket.
                - "ordered": orders the buckets based on the average class 1 rate in the bucket.
                    The lower the number of the bucket the lower the fraction of class 1 in that bucket.
        """
        assert isinstance(variables, list)

        if tol < 0 or tol > 1:
            raise ValueError("tol takes values between 0 and 1")

        if max_n_categories is not None:
            if max_n_categories < 0 or not isinstance(max_n_categories, int):
                raise ValueError("max_n_categories takes only positive integer numbers")

        self.tol = tol
        self.max_n_categories = max_n_categories
        self.variables = variables
        self.specials = specials
        self.encoding_method = encoding_method

        self._verify_specials_variables(self.specials, self.variables)

    def fit(self, X, y=None):
        """Init the class."""
        X = self._is_dataframe(X)
        self.variables = self._check_variables(X, self.variables)

        self.features_bucket_mapping_ = {}

        for var in self.variables:

            normalized_counts = None
            # Determine the order of unique values

            if var in self.specials.keys():
                special = self.specials[var]
                X_flt, y_flt = self._filter_specials_for_fit(X=X[var], y=y, specials=special)
            else:
                X_flt, y_flt = X[var], y
                special = {}
            if not (isinstance(y_flt, pd.Series) or isinstance(y_flt, pd.DataFrame)):
                y_flt = pd.Series(y_flt)
            X_y = pd.concat([X_flt, y_flt], axis=1)
            X_y.columns = [var, "target"]

            if self.encoding_method == "ordered":
                if y is None:
                    raise ValueError("To use encoding_method=='ordered', y cannot be None.")
                # X_flt["target"] = y_flt
                normalized_counts = X_y[var].value_counts(normalize=True)
                cats = X_y.groupby([var])["target"].mean().sort_values(ascending=True).index
                normalized_counts = normalized_counts[cats]

            elif self.encoding_method == "frequency":
                normalized_counts = X_y[var].value_counts(normalize=True)
            else:

                raise NotImplementedError(
                    f"encoding_method='{self.encoding_method}' not supported. "
                    f"Currently implemented options"
                    f" are 'ordered' or 'frequency' (see doc strings)"
                )

            # Limit number of categories if set.
            normalized_counts = normalized_counts[: self.max_n_categories]

            # Remove less frequent categories
            normalized_counts = normalized_counts[normalized_counts >= self.tol]

            # Determine Ordinal Encoder based on ordered labels
            # Note we start at 1, to be able to encode missings as 0.
            mapping = dict(zip(normalized_counts.index, range(0, len(normalized_counts))))

            self.features_bucket_mapping_[var] = BucketMapping(
                feature_name=var, type="categorical", map=mapping, specials=special
            )

        return self

    def transform(self, X):
        """Transform X."""
        return super().transform(X)


class UserInputBucketer(BaseBucketer):
    """Bucket transformer implementing user-defined boundaries.

    This bucketer:
    - is not fitted, as it depends on user defined input
    - ignores missing values and passes them through.

    ```python
    from skorecard import datasets
    from skorecard.bucketers import AgglomerativeClusteringBucketer, UserInputBucketer

    X, y = datasets.load_uci_credit_card(return_X_y=True)

    ac_bucketer = AgglomerativeClusteringBucketer(bins=3, variables=['LIMIT_BAL'])
    ac_bucketer.fit(X)
    mapping = ac_bucketer.features_bucket_mapping_

    ui_bucketer = UserInputBucketer(mapping)
    new_X = ui_bucketer.fit_transform(X)
    assert len(new_X['LIMIT_BAL'].unique()) == 3

    #Map some values to the special buckets
    specials = {
        "LIMIT_BAL":{
            "=50000":[50000],
            "in [20001,30000]":[20000,30000],
            }
    }

    ac_bucketer = AgglomerativeClusteringBucketer(bins=3, variables=['LIMIT_BAL'], specials = specials)
    ac_bucketer.fit(X)
    mapping = ac_bucketer.features_bucket_mapping_

    ui_bucketer = UserInputBucketer(mapping)
    new_X = ui_bucketer.fit_transform(X)
    assert len(new_X['LIMIT_BAL'].unique()) == 5
    ```

    """

    def __init__(self, features_bucket_mapping: Union[Dict, FeaturesBucketMapping], variables: List = []) -> None:
        """Initialise the user-defined boundaries with a dictionary.

        Notes:
        - features_bucket_mapping is stored without the trailing underscore (_) because it is not fitted.

        Args:
            features_bucket_mapping (dict): Contains the feature name and boundaries defined for this feature.
                Either dict or FeaturesBucketMapping
            variables (list): The features to bucket. Uses all features in features_bucket_mapping if not defined.
        """
        # Check user defined input for bucketing. If a dict is specified, will auto convert
        if not isinstance(features_bucket_mapping, FeaturesBucketMapping):
            if not isinstance(features_bucket_mapping, dict):
                raise TypeError("'features_bucket_mapping' must be a dict or FeaturesBucketMapping instance")
            self.features_bucket_mapping = FeaturesBucketMapping(features_bucket_mapping)
        else:
            self.features_bucket_mapping = features_bucket_mapping

        # If user did not specify any variables,
        # use all the variables defined in the features_bucket_mapping
        self.variables = variables
        if variables == []:
            self.variables = list(self.features_bucket_mapping.maps.keys())

        self.is_fitted_ = True

    def fit(self, X, y=None):
        """Init the class."""
        return self

    def transform(self, X, y=None):
        """Transforms an array into the corresponding buckets fitted by the Transformer.

        Args:
            X (pd.DataFrame): dataframe which will be transformed into the corresponding buckets
            y (array): target

        Returns:
            pd.DataFrame with transformed features
        """
        check_is_fitted(self)
        X = self._is_dataframe(X)

        for feature in self.variables:
            bucket_mapping = self.features_bucket_mapping.get(feature)
            X[feature] = bucket_mapping.transform(X[feature])

        return X<|MERGE_RESOLUTION|>--- conflicted
+++ resolved
@@ -117,10 +117,6 @@
 
         for feature in self.variables:
 
-<<<<<<< HEAD
-            if self.variables_type == "numerical" and self.do_prebinning is False:
-                uniq_values = np.sort(np.unique(X[feature].values))
-=======
             if feature in self.specials.keys():
                 special = self.specials[feature]
                 X_flt, y_flt = self._filter_specials_for_fit(X=X[feature], y=y, specials=special)
@@ -130,7 +126,6 @@
 
             if self.variables_type == "numerical":
                 uniq_values = np.sort(np.unique(X_flt.values))
->>>>>>> 279cd159
                 if len(uniq_values) > 100:
                     raise NotPreBucketedError(
                         f"""
@@ -176,7 +171,11 @@
             # Note that optbinning transform uses right=False
             # https://github.com/guillermo-navas-palencia/optbinning/blob/396b9bed97581094167c9eb4744c2fd1fb5c7408/optbinning/binning/transformations.py#L126-L132
             self.features_bucket_mapping_[feature] = BucketMapping(
-                feature_name=feature, type=self.variables_type, map=splits, right=False, specials=self.specials,
+                feature_name=feature,
+                type=self.variables_type,
+                map=splits,
+                right=False,
+                specials=self.specials,
             )
 
         return self
