import warnings
import numpy as np
import pandas as pd

from sklearn.cluster import AgglomerativeClustering
from sklearn.tree import DecisionTreeClassifier
from sklearn.tree import _tree
from sklearn.utils.validation import check_is_fitted

from typing import Union, List, Dict
from skorecard.bucketers.base_bucketer import BaseBucketer
from skorecard.bucket_mapping import BucketMapping, FeaturesBucketMapping
from skorecard.utils import NotInstalledError, NotPreBucketedError
<<<<<<< HEAD
from skorecard.utils.exceptions import ApproximationWarning
=======
from skorecard.reporting import build_bucket_table

from sklearn.tree import DecisionTreeClassifier
from sklearn.tree import _tree
>>>>>>> 223c73a9

try:
    from optbinning import OptimalBinning
except ModuleNotFoundError:
    OptimalBinning = NotInstalledError("optbinning")


class OptimalBucketer(BaseBucketer):
    """Find Optimal Buckets.

    Bucket transformer that uses the [optbinning](http://gnpalencia.org/optbinning) package to find optimal buckets.
    This bucketers basically wraps optbinning.OptimalBinning to be consistent with skorecard.

    This bucketer uses pre-binning to bucket a feature into max 100 bins. It then uses a constrained programming solver
    to merge buckets, taking into accounts constraints 1) monotonicity in bad rate, 2) at least 5% of records per bin.

    This bucketer:

    - Is supervised: is uses the target variable to find good buckets
    - Supports both numerical and categorical features

    Example:

    ```python
    from skorecard import datasets
    from skorecard.bucketers import OptimalBucketer

    X, y = datasets.load_uci_credit_card(return_X_y=True)
    bucketer = OptimalBucketer(variables = ['LIMIT_BAL'])
    bucketer.fit_transform(X, y)
    ```
    """

    def __init__(
        self,
        variables=[],
        specials={},
        variables_type="numerical",
        max_n_bins=10,
        missing_treatment="separate",
        min_bin_size=0.05,
        cat_cutoff=None,
        time_limit=25,
        **kwargs,
    ) -> None:
        """Initialize Optimal Bucketer.

        Args:
            variables: List of variables to bucket.
            specials: (nested) dictionary of special values that require their own binning.
                The dictionary has the following format:
                 {"<column name>" : {"name of special bucket" : <list with 1 or more values>}}
                For every feature that needs a special value, a dictionary must be passed as value.
                This dictionary contains a name of a bucket (key) and an array of unique values that should be put
                in that bucket.
                When special values are passed, they are not considered in the fitting procedure.
            variables_type: Type of the variables
            missing_treatment: Defines how we treat the missing values present in the data.
                If a string, it must be in ['separate', 'risky', 'frequent']
                separate: Missing values get put in their separate bucket
                risky: todo
                frequent: todo

                If a dict, it must be of the following format:
                {"<column name>": <bucket_number>}
                This bucket number is where we will put the missing values.
            min_bin_size: Minimum fraction of observations in a bucket. Passed to optbinning.OptimalBinning.
            max_n_bins: Maximum numbers of bins to return. Passed to optbinning.OptimalBinning.
            cat_cutoff: Threshold ratio (None, or >0 and <=1) below which categories are grouped
                together in a bucket 'other'. Passed to optbinning.OptimalBinning.
            time_limit: Time limit in seconds to find an optimal solution. Passed to optbinning.OptimalBinning.
            kwargs: Other parameters passed to optbinning.OptimalBinning. Passed to optbinning.OptimalBinning.
        """
        self._is_allowed_missing_treatment(missing_treatment)
        assert variables_type in ["numerical", "categorical"]

        self.variables = variables
        self.specials = specials
        self.variables_type = variables_type
        self.max_n_bins = max_n_bins
        self.missing_treatment = missing_treatment
        self.min_bin_size = min_bin_size
        self.cat_cutoff = cat_cutoff
        self.time_limit = time_limit

        self.kwargs = kwargs

        # not tested right now

    def fit(self, X, y):
        """Fit X, y."""
        X = self._is_dataframe(X)
        self.variables = self._check_variables(X, self.variables)
        self._verify_specials_variables(self.specials, X.columns)

        if isinstance(y, pd.Series):
            y = y.values

        self.features_bucket_mapping_ = {}
        self.bucket_tables_ = {}
        self.binners = {}

        for feature in self.variables:

            if feature in self.specials.keys():
                special = self.specials[feature]
                X_flt, y_flt = self._filter_specials_for_fit(X=X[feature], y=y, specials=special)
            else:
                X_flt, y_flt = X[feature], y
                special = {}
            if self.variables_type == "numerical":
                X_flt, y_flt = self._filter_na_for_fit(X=X_flt, y=y_flt)
                uniq_values = np.sort(np.unique(X_flt.values))
                if len(uniq_values) > 100:
                    raise NotPreBucketedError(
                        f"""
                        OptimalBucketer requires numerical feature '{feature}' to be pre-bucketed
                        to max 100 unique values (for performance reasons).
                        Currently there are {len(uniq_values)} unique values present.

                        Apply pre-binning, f.e. with skorecard.bucketers.DecisionTreeBucketer.
                        """
                    )
                user_splits = uniq_values
            else:
                X_flt, y_flt = self._filter_na_for_fit(X=X_flt, y=y_flt)
                user_splits = None

            binner = OptimalBinning(
                name=feature,
                dtype=self.variables_type,
                solver="cp",
                monotonic_trend="auto_asc_desc",
                # We want skorecard users to explicitly define pre-binning for numerical features
                # Setting the user_splits prevents OptimalBinning from doing pre-binning again.
                user_splits=user_splits,
                min_bin_size=self.min_bin_size,
                max_n_bins=self.max_n_bins,
                cat_cutoff=self.cat_cutoff,
                time_limit=self.time_limit,
                **self.kwargs,
            )
            self.binners[feature] = binner

            binner.fit(X_flt.values, y_flt)

            # Extract fitted boundaries
            if self.variables_type == "categorical":
                splits = {}
                for bucket_nr, values in enumerate(binner.splits):
                    for value in values:
                        splits[value] = bucket_nr
            else:
                splits = binner.splits

            # Note that optbinning transform uses right=False
            # https://github.com/guillermo-navas-palencia/optbinning/blob/396b9bed97581094167c9eb4744c2fd1fb5c7408/optbinning/binning/transformations.py#L126-L132
            self.features_bucket_mapping_[feature] = BucketMapping(
                feature_name=feature,
                type=self.variables_type,
                map=splits,
                right=False,
                specials=special,
                missing_treatment=self.missing_treatment,
            )

        return self

    def transform(self, X):
        """Transform X."""
        return super().transform(X)


class EqualWidthBucketer(BaseBucketer):
    """Bucket transformer that creates equally spaced bins using numpy.histogram function.

    This bucketer:
    - is unsupervised: it does not consider the target value when fitting the buckets.
    - ignores missing values and passes them through.

    ```python
    from skorecard import datasets
    from skorecard.bucketers import EqualWidthBucketer

    specials = {"LIMIT_BAL": {"=50000": [50000], "in [20001,30000]": [20000, 30000]}}

    X, y = datasets.load_uci_credit_card(return_X_y=True)
    bucketer = EqualWidthBucketer(n_bins = 10, variables = ['LIMIT_BAL'], specials=specials)
    bucketer.fit_transform(X)
    bucketer.fit_transform(X)['LIMIT_BAL'].value_counts()
    ```
    """

    def __init__(self, n_bins=-1, variables=[], specials={}, missing_treatment="separate"):
        """Init the class.

        Args:
            n_bins (int): Number of bins to create.
            variables (list): The features to bucket. Uses all features if not defined.
            specials: (dict) of special values that require their own binning.
                The dictionary has the following format:
                 {"<column name>" : {"name of special bucket" : <list with 1 or more values>}}
                For every feature that needs a special value, a dictionary must be passed as value.
                This dictionary contains a name of a bucket (key) and an array of unique values that should be put
                in that bucket.
                When special values are defined, they are not considered in the fitting procedure.
            missing_treatment: Defines how we treat the missing values present in the data.
                If a string, it must be in ['separate', 'risky', 'frequent']
                separate: Missing values get put in their separate bucket
                risky: todo
                frequent: todo

                If a dict, it must be of the following format:
                {"<column name>": <bucket_number>}
                This bucket number is where we will put the missing values.
        """
        assert isinstance(variables, list)
        assert isinstance(n_bins, int)
        self._is_allowed_missing_treatment(missing_treatment)

        self.missing_treatment = missing_treatment
        self.variables = variables
        self.n_bins = n_bins
        self.specials = specials

    def fit(self, X, y=None):
        """Fit X, y."""
        X = self._is_dataframe(X)
        self.variables = self._check_variables(X, self.variables)
        self._verify_specials_variables(self.specials, X.columns)

        self.features_bucket_mapping_ = {}
        self.bucket_tables_ = {}

        for feature in self.variables:

            if feature in self.specials.keys():
                special = self.specials[feature]
                X_flt, y_flt = self._filter_specials_for_fit(X=X[feature], y=y, specials=special)
            else:
                X_flt = X[feature]
                y_flt = y
                special = {}

            X_flt, y_flt = self._filter_na_for_fit(X=X_flt, y=y_flt)
            _, boundaries = np.histogram(X_flt.values, bins=self.n_bins)

            # np.histogram returns the min & max values of the fits
            # On transform, we use np.digitize, which means new data that is outside of this range
            # will be assigned to their own buckets.
            # To solve, we simply remove the min and max boundaries
            boundaries = boundaries[1:-1]

            self.features_bucket_mapping_[feature] = BucketMapping(
                feature_name=feature,
                type="numerical",
                map=boundaries,
                right=True,
                specials=special,
                missing_treatment=self.missing_treatment,
            )

            # Calculate the bucket table
            self.bucket_tables_[feature] = build_bucket_table(
                X, y, column=feature, bucket_mapping=self.features_bucket_mapping_.get(feature)
            )

        return self


class AgglomerativeClusteringBucketer(BaseBucketer):
    """Bucket transformer that creates bins using sklearn.AgglomerativeClustering.

    This bucketer:
    - is unsupervised: it does not consider the target value when fitting the buckets.
    - ignores missing values and passes them through.

    ```python
    from skorecard import datasets
    from skorecard.bucketers import AgglomerativeClusteringBucketer

    specials = {"LIMIT_BAL": {"=50000": [50000], "in [20001,30000]": [20000, 30000]}}

    X, y = datasets.load_uci_credit_card(return_X_y=True)
    bucketer = AgglomerativeClusteringBucketer(n_bins = 10, variables=['LIMIT_BAL'], specials=specials)
    bucketer.fit_transform(X)
    bucketer.fit_transform(X)['LIMIT_BAL'].value_counts()

    # You can also access the fitted AgglomerativeClustering per feature:
    bucketer.binners['LIMIT_BAL']
    ```
    """

    def __init__(self, n_bins=-1, variables=[], specials={}, missing_treatment="separate", **kwargs):
        """Init the class.

        Args:
            n_bins (int): Number of bins to create.
            variables (list): The features to bucket. Uses all features if not defined.
            specials: (dict) of special values that require their own binning.
                The dictionary has the following format:
                 {"<column name>" : {"name of special bucket" : <list with 1 or more values>}}
                For every feature that needs a special value, a dictionary must be passed as value.
                This dictionary contains a name of a bucket (key) and an array of unique values that should be put
                in that bucket.
                When special values are defined, they are not considered in the fitting procedure.
            missing_treatment: Defines how we treat the missing values present in the data.
                If a string, it must be in ['separate', 'risky', 'frequent']
                separate: Missing values get put in their separate bucket
                risky: todo
                frequent: todo

                If a dict, it must be of the following format:
                {"<column name>": <bucket_number>}
                This bucket number is where we will put the missing values.
            kwargs: Other parameters passed to AgglomerativeBucketer
        """
        assert isinstance(variables, list)
        assert isinstance(n_bins, int)
        assert n_bins >= 1
        self._is_allowed_missing_treatment(missing_treatment)

        self.variables = variables
        self.n_bins = n_bins
        self.specials = specials
        self.missing_treatment = missing_treatment
        self.kwargs = kwargs

    def fit(self, X, y=None):
        """Fit X, y."""
        X = self._is_dataframe(X)
        self.variables = self._check_variables(X, self.variables)
        self._verify_specials_variables(self.specials, X.columns)

        self.features_bucket_mapping_ = {}
<<<<<<< HEAD
        self.binners = {}
=======
        self.bucket_tables_ = {}
>>>>>>> 223c73a9

        for feature in self.variables:
            ab = AgglomerativeClustering(n_clusters=self.n_bins, **self.kwargs)

            if feature in self.specials.keys():
                special = self.specials[feature]
                X_flt, y_flt = self._filter_specials_for_fit(X=X[feature], y=y, specials=special)
            else:
                X_flt = X[feature]
                y_flt = y
                special = {}
            X_flt, y_flt = self._filter_na_for_fit(X=X_flt, y=y_flt)

            ab.fit(X_flt.values.reshape(-1, 1), y=None)
            self.binners[feature] = ab

            # Find the boundaries
            df = pd.DataFrame({"x": X_flt.values, "label": ab.labels_}).sort_values(by="x")
            cluster_minimum_values = df.groupby("label")["x"].min().sort_values().tolist()
            cluster_maximum_values = df.groupby("label")["x"].max().sort_values().tolist()
            # take the mean of the upper boundary of a cluster and the lower boundary of the next cluster
            boundaries = [
                np.mean([cluster_minimum_values[i + 1], cluster_maximum_values[i]])
                for i in range(len(cluster_minimum_values) - 1)
            ]

            self.features_bucket_mapping_[feature] = BucketMapping(
                feature_name=feature,
                type="numerical",
                map=boundaries,
                right=True,
                specials=special,
                missing_treatment=self.missing_treatment,
            )

            # Calculate the bucket table
            self.bucket_tables_[feature] = build_bucket_table(
                X, y, column=feature, bucket_mapping=self.features_bucket_mapping_.get(feature)
            )

        return self


class EqualFrequencyBucketer(BaseBucketer):
    """Bucket transformer that creates bins with equal number of elements.

    This bucketer:
    - is unsupervised: it does not consider the target value when fitting the buckets.
    - ignores missing values and passes them through.

    ```python
    from skorecard import datasets
    from skorecard.bucketers import EqualFrequencyBucketer

    X, y = datasets.load_uci_credit_card(return_X_y=True)
    bucketer = EqualFrequencyBucketer(n_bins = 10, variables=['LIMIT_BAL'])
    bucketer.fit_transform(X)
    bucketer.fit_transform(X)['LIMIT_BAL'].value_counts()
    ```
    """

    def __init__(self, n_bins=-1, variables=[], specials={}, missing_treatment="separate"):
        """Init the class.

        Args:
            n_bins (int): Number of bins to create.
            variables (list): The features to bucket. Uses all features if not defined.
            specials: (nested) dictionary of special values that require their own binning.
                The dictionary has the following format:
                 {"<column name>" : {"name of special bucket" : <list with 1 or more values>}}
                For every feature that needs a special value, a dictionary must be passed as value.
                This dictionary contains a name of a bucket (key) and an array of unique values that should be put
                in that bucket.
                When special values are defined, they are not considered in the fitting procedure.
            missing_treatment: Defines how we treat the missing values present in the data.
                If a string, it must be in ['separate', 'risky', 'frequent']
                separate: Missing values get put in their separate bucket
                risky: todo
                frequent: todo

                If a dict, it must be of the following format:
                {"<column name>": <bucket_number>}
                This bucket number is where we will put the missing values.

        """
        assert isinstance(variables, list)
        assert isinstance(n_bins, int)
        self._is_allowed_missing_treatment(missing_treatment)

        self.variables = variables
        self.n_bins = n_bins
        self.specials = specials
        self.missing_treatment = missing_treatment

    def fit(self, X, y=None):
        """Fit X, y.

        Uses pd.qcut()
        https://pandas.pydata.org/pandas-docs/stable/reference/api/pandas.qcut.html

        """
        X = self._is_dataframe(X)
        self.variables = self._check_variables(X, self.variables)
        self._verify_specials_variables(self.specials, X.columns)

        self.features_bucket_mapping_ = {}
        self.bucket_tables_ = {}

        for feature in self.variables:

            if feature in self.specials.keys():
                special = self.specials[feature]
                X_flt, y_flt = self._filter_specials_for_fit(X=X[feature], y=y, specials=special)
            else:
                X_flt = X[feature]
                special = {}
            try:
                _, boundaries = pd.qcut(X_flt, q=self.n_bins, retbins=True, duplicates="raise")
            except ValueError:
                # If there are too many duplicate values (assume a lot of filled missings)
                # this crashes - the exception drops them.
                # This means that it will return approximate quantile bins
                _, boundaries = pd.qcut(X_flt, q=self.n_bins, retbins=True, duplicates="drop")
                warnings.warn(ApproximationWarning("Approximated quantiles - too many unique values"))

            # pd.qcut returns the min & max values of the fits
            # On transform, we use np.digitize, which means new data that is outside of this range
            # will be assigned to their own buckets.
            # To solve, we simply remove the min and max boundaries
            boundaries = boundaries[1:-1]

            self.features_bucket_mapping_[feature] = BucketMapping(
                feature_name=feature,
                type="numerical",
                map=boundaries,
                right=True,  # pd.qcut returns bins including right edge: (edge, edge]
                specials=special,
                missing_treatment=self.missing_treatment,
            )

            # Calculate the bucket table
            self.bucket_tables_[feature] = build_bucket_table(
                X, y, column=feature, bucket_mapping=self.features_bucket_mapping_.get(feature)
            )

        return self


class DecisionTreeBucketer(BaseBucketer):
    """Bucket transformer that creates bins by training a decision tree.

    This bucketer:
    - is supervised: it uses the target value when fitting the buckets.
    - ignores missing values and passes them through.

    It uses
    [sklearn.tree.DecisionTreeClassifier](https://scikit-learn.org/stable/modules/generated/sklearn.tree.DecisionTreeClassifier.html)
    to find the splits.

    ```python
    from skorecard import datasets
    from skorecard.bucketers import DecisionTreeBucketer
    X, y = datasets.load_uci_credit_card(return_X_y=True)

    # make sure that those cases
    specials = {
        "LIMIT_BAL":{
            "=50000":[50000],
            "in [20001,30000]":[20000,30000],
            }
    }

    dt_bucketer = DecisionTreeBucketer(variables=['LIMIT_BAL'], specials = specials)
    dt_bucketer.fit(X, y)

    dt_bucketer.fit_transform(X, y)['LIMIT_BAL'].value_counts()

    # You can also access the fitted DecisionTreeClassifier per feature:
    dt_bucketer.binners['LIMIT_BAL']
    ```
    """

    def __init__(
        self,
        variables=[],
        specials={},
        max_n_bins=100,
        missing_treatment="separate",
        min_bin_size=0.05,
        random_state=42,
        **kwargs,
    ) -> None:
        """Init the class.

        Args:
            variables (list): The features to bucket. Uses all features if not defined.
            specials (dict):  dictionary of special values that require their own binning.
                The dictionary has the following format:
                 {"<column name>" : {"name of special bucket" : <list with 1 or more values>}}
                For every feature that needs a special value, a dictionary must be passed as value.
                This dictionary contains a name of a bucket (key) and an array of unique values that should be put
                in that bucket.
                When special values are defined, they are not considered in the fitting procedure.
            min_bin_size: Minimum fraction of observations in a bucket. Passed directly to min_samples_leaf.
            max_n_bins: Maximum numbers of after the bucketing. Passed directly to max_leaf_nodes of the
                DecisionTreeClassifier.
                If specials are defined, max_leaf_nodes will be redefined to max_n_bins - (number of special bins).
                The DecisionTreeClassifier requires max_leaf_nodes>=2:
                therefore, max_n_bins  must always be >= (number of special bins + 2) if specials are defined,
                otherwise must be >=2.
            missing_treatment: Defines how we treat the missing values present in the data.
                If a string, it must be in ['separate', 'risky', 'frequent']
                separate: Missing values get put in their separate bucket
                risky: todo
                frequent: todo

                If a dict, it must be of the following format:
                {"<column name>": <bucket_number>}
                This bucket number is where we will put the missing values.
            random_state: The random state, Passed directly to DecisionTreeClassifier
            kwargs: Other parameters passed to DecisionTreeClassifier
        """
        assert isinstance(variables, list)
        self._is_allowed_missing_treatment(missing_treatment)

        self.variables = variables
        self.specials = specials
        self.kwargs = kwargs
        self.max_n_bins = max_n_bins
        self.missing_treatment = missing_treatment
        self.min_bin_size = min_bin_size
        self.random_state = random_state

    def fit(self, X, y):
        """Fit X, y."""
        X = self._is_dataframe(X)
        self.variables = self._check_variables(X, self.variables)
        self._verify_specials_variables(self.specials, X.columns)

        self.features_bucket_mapping_ = {}
        self.bucket_tables_ = {}
        self.binners = {}

        for feature in self.variables:

            n_special_bins = 0
            if feature in self.specials.keys():
                special = self.specials[feature]

                n_special_bins = len(special)

                if (self.max_n_bins - n_special_bins) <= 1:
                    raise ValueError(
                        f"max_n_bins must be at least = the number of special bins + 2: set a value "
                        f"max_n_bins>= {n_special_bins+2} (currently max_n_bins={self.max_n_bins})"
                    )

                X_flt, y_flt = self._filter_specials_for_fit(X=X[feature], y=y, specials=special)
            else:
                X_flt = X[feature]
                y_flt = y
                special = {}

            X_flt, y_flt = self._filter_na_for_fit(X=X_flt, y=y_flt)
            # If the specials are excluded, make sure that the bin size is rescaled.
            frac_left = X_flt.shape[0] / X.shape[0]

            # in case everything is a special case, don't fit the tree.
            if frac_left > 0:

                min_bin_size = self.min_bin_size / frac_left

                if min_bin_size > 0.5:
                    min_bin_size = 0.5

                binner = DecisionTreeClassifier(
                    max_leaf_nodes=(self.max_n_bins - n_special_bins),
                    min_samples_leaf=min_bin_size,
                    random_state=self.random_state,
                    **self.kwargs,
                )
                self.binners[feature] = binner
                binner.fit(X_flt.values.reshape(-1, 1), y_flt)

                # Extract fitted boundaries
                splits = np.unique(binner.tree_.threshold[binner.tree_.feature != _tree.TREE_UNDEFINED])

            else:
                splits = []

            self.features_bucket_mapping_[feature] = BucketMapping(
                feature_name=feature,
                type="numerical",
                map=splits,
                right=False,
                specials=special,
                missing_treatment=self.missing_treatment,
            )

            # Calculate the bucket table
            self.bucket_tables_[feature] = build_bucket_table(
                X, y, column=feature, bucket_mapping=self.features_bucket_mapping_.get(feature)
            )

        return self


class OrdinalCategoricalBucketer(BaseBucketer):
    """
    The OrdinalCategoricalEncoder() replaces categories by ordinal numbers.

    Example (0, 1, 2, 3, etc). The numbers are assigned ordered based on the mean of the target
    per category, or assigned in order of frequency, when sort_by_target is False.

    Ordered ordinal encoding: for the variable colour, if the mean of the target
    for blue, red and grey is 0.5, 0.8 and 0.1 respectively, blue is replaced by 2,
    red by 3 and grey by 1. If new data contains unknown labels (f.e. yellow),
    they will be replaced by 0.

    This bucketer:

    - is unsupervised when `encoding_method=='frequency'`: it does not consider
        the target value when fitting the buckets.
    - is supervised when `encoding_method=='ordered'`: it uses
        the target value when fitting the buckets.
    - ignores missing values and passes them through.
    - sets unknown new categories to the category 'other'

    ```python
    from skorecard import datasets
    from skorecard.bucketers import OrdinalCategoricalBucketer

    X, y = datasets.load_uci_credit_card(return_X_y=True)
    bucketer = OrdinalCategoricalBucketer(variables=['EDUCATION'])
    bucketer.fit_transform(X)
    bucketer = OrdinalCategoricalBucketer(max_n_categories=2, variables=['EDUCATION'])
    bucketer.fit_transform(X, y)
    ```

    Credits: Code & ideas adapted from:

    - feature_engine.categorical_encoders.OrdinalCategoricalEncoder
    - feature_engine.categorical_encoders.RareLabelCategoricalEncoder

    """

    def __init__(
        self,
        tol=0.05,
        max_n_categories=None,
        variables=[],
        specials={},
        encoding_method="frequency",
        missing_treatment="separate",
    ):
        """Init the class.

        Args:
            tol (float): the minimum frequency a label should have to be considered frequent.
                Categories with frequencies lower than tol will be grouped together (in the highest ).
            max_n_categories (int): the maximum number of categories that should be considered frequent.
                If None, all categories with frequency above the tolerance (tol) will be
                considered.
            variables (list): The features to bucket. Uses all features if not defined.
            specials: (nested) dictionary of special values that require their own binning.
                The dictionary has the following format:
                 {"<column name>" : {"name of special bucket" : <list with 1 or more values>}}
                For every feature that needs a special value, a dictionary must be passed as value.
                This dictionary contains a name of a bucket (key) and an array of unique values that should be put
                in that bucket.
                When special values are defined, they are not considered in the fitting procedure.
            encoding_method (string): encoding method.
                - "frequency" (default): orders the buckets based on the frequency of observations in the bucket.
                    The lower the number of the bucket the most frequent are the observations in that bucket.
                - "ordered": orders the buckets based on the average class 1 rate in the bucket.
                    The lower the number of the bucket the lower the fraction of class 1 in that bucket.
            missing_treatment: Defines how we treat the missing values present in the data.
                If a string, it must be in ['separate', 'risky', 'frequent']
                separate: Missing values get put in their separate bucket
                risky: todo
                frequent: todo

                If a dict, it must be of the following format:
                {"<column name>": <bucket_number>}
                This bucket number is where we will put the missing values.
        """
        assert isinstance(variables, list)
        self._is_allowed_missing_treatment(missing_treatment)

        if tol < 0 or tol > 1:
            raise ValueError("tol takes values between 0 and 1")

        if max_n_categories is not None:
            if max_n_categories < 0 or not isinstance(max_n_categories, int):
                raise ValueError("max_n_categories takes only positive integer numbers")

        self.tol = tol
        self.max_n_categories = max_n_categories
        self.variables = variables
        self.specials = specials
        self.encoding_method = encoding_method
        self.missing_treatment = missing_treatment

    def fit(self, X, y=None):
        """Init the class."""
        X = self._is_dataframe(X)
        self.variables = self._check_variables(X, self.variables)
        self._verify_specials_variables(self.specials, X.columns)

        self.features_bucket_mapping_ = {}
        self.bucket_tables_ = {}

        for var in self.variables:

            normalized_counts = None
            # Determine the order of unique values

            if var in self.specials.keys():
                special = self.specials[var]
                X_flt, y_flt = self._filter_specials_for_fit(X=X[var], y=y, specials=special)
            else:
                X_flt, y_flt = X[var], y
                special = {}
            if not (isinstance(y_flt, pd.Series) or isinstance(y_flt, pd.DataFrame)):
                y_flt = pd.Series(y_flt)

            X_flt, y_flt = self._filter_na_for_fit(X=X_flt, y=y_flt)

            X_y = pd.concat([X_flt, y_flt], axis=1)
            X_y.columns = [var, "target"]

            if self.encoding_method == "ordered":
                if y is None:
                    raise ValueError("To use encoding_method=='ordered', y cannot be None.")
                # X_flt["target"] = y_flt
                normalized_counts = X_y[var].value_counts(normalize=True)
                cats = X_y.groupby([var])["target"].mean().sort_values(ascending=True).index
                normalized_counts = normalized_counts[cats]

            elif self.encoding_method == "frequency":
                normalized_counts = X_y[var].value_counts(normalize=True)
            else:

                raise NotImplementedError(
                    f"encoding_method='{self.encoding_method}' not supported. "
                    f"Currently implemented options"
                    f" are 'ordered' or 'frequency' (see doc strings)"
                )

            # Limit number of categories if set.
            normalized_counts = normalized_counts[: self.max_n_categories]

            # Remove less frequent categories
            normalized_counts = normalized_counts[normalized_counts >= self.tol]

            # Determine Ordinal Encoder based on ordered labels
            # Note we start at 1, to be able to encode missings as 0.
            mapping = dict(zip(normalized_counts.index, range(0, len(normalized_counts))))

            self.features_bucket_mapping_[var] = BucketMapping(
                feature_name=var,
                type="categorical",
                map=mapping,
                specials=special,
                missing_treatment=self.missing_treatment,
            )

            # Calculate the bucket table
            self.bucket_tables_[var] = build_bucket_table(
                X, y, column=var, bucket_mapping=self.features_bucket_mapping_.get(var)
            )

        return self


class UserInputBucketer(BaseBucketer):
    """Bucket transformer implementing user-defined boundaries.

    This bucketer:
    - is not fitted, as it depends on user defined input
    - ignores missing values and passes them through.

    ```python
    from skorecard import datasets
    from skorecard.bucketers import AgglomerativeClusteringBucketer, UserInputBucketer

    X, y = datasets.load_uci_credit_card(return_X_y=True)

    ac_bucketer = AgglomerativeClusteringBucketer(n_bins=3, variables=['LIMIT_BAL'])
    ac_bucketer.fit(X)
    mapping = ac_bucketer.features_bucket_mapping_

    ui_bucketer = UserInputBucketer(mapping)
    new_X = ui_bucketer.fit_transform(X)
    assert len(new_X['LIMIT_BAL'].unique()) == 3

    #Map some values to the special buckets
    specials = {
        "LIMIT_BAL":{
            "=50000":[50000],
            "in [20001,30000]":[20000,30000],
            }
    }

    ac_bucketer = AgglomerativeClusteringBucketer(n_bins=3, variables=['LIMIT_BAL'], specials = specials)
    ac_bucketer.fit(X)
    mapping = ac_bucketer.features_bucket_mapping_

    ui_bucketer = UserInputBucketer(mapping)
    new_X = ui_bucketer.fit_transform(X)
    assert len(new_X['LIMIT_BAL'].unique()) == 5
    ```

    """

    def __init__(self, features_bucket_mapping: Union[Dict, FeaturesBucketMapping], variables: List = []) -> None:
        """Initialise the user-defined boundaries with a dictionary.

        Notes:
        - features_bucket_mapping is stored without the trailing underscore (_) because it is not fitted.

        Args:
            features_bucket_mapping (dict): Contains the feature name and boundaries defined for this feature.
                Either dict or FeaturesBucketMapping
            variables (list): The features to bucket. Uses all features in features_bucket_mapping if not defined.
        """
        # Check user defined input for bucketing. If a dict is specified, will auto convert
        if not isinstance(features_bucket_mapping, FeaturesBucketMapping):
            if not isinstance(features_bucket_mapping, dict):
                raise TypeError("'features_bucket_mapping' must be a dict or FeaturesBucketMapping instance")
            self.features_bucket_mapping_ = FeaturesBucketMapping(features_bucket_mapping)
        else:
            self.features_bucket_mapping_ = features_bucket_mapping

        # If user did not specify any variables,
        # use all the variables defined in the features_bucket_mapping
        self.variables = variables
        if variables == []:
            self.variables = list(self.features_bucket_mapping_.maps.keys())

    def fit(self, X, y=None):
        """Init the class."""
        # bucket tables can only be computed on fit().
        # so a user will have to .fit() if she/he wants .plot_buckets() and .bucket_table()
        self.bucket_tables_ = {}
        for feature in self.variables:
            # Calculate the bucket table
            self.bucket_tables_[feature] = build_bucket_table(
                X, y, column=feature, bucket_mapping=self.features_bucket_mapping_.get(feature)
            )
        return self<|MERGE_RESOLUTION|>--- conflicted
+++ resolved
@@ -11,14 +11,12 @@
 from skorecard.bucketers.base_bucketer import BaseBucketer
 from skorecard.bucket_mapping import BucketMapping, FeaturesBucketMapping
 from skorecard.utils import NotInstalledError, NotPreBucketedError
-<<<<<<< HEAD
 from skorecard.utils.exceptions import ApproximationWarning
-=======
 from skorecard.reporting import build_bucket_table
 
 from sklearn.tree import DecisionTreeClassifier
 from sklearn.tree import _tree
->>>>>>> 223c73a9
+
 
 try:
     from optbinning import OptimalBinning
@@ -354,11 +352,8 @@
         self._verify_specials_variables(self.specials, X.columns)
 
         self.features_bucket_mapping_ = {}
-<<<<<<< HEAD
         self.binners = {}
-=======
         self.bucket_tables_ = {}
->>>>>>> 223c73a9
 
         for feature in self.variables:
             ab = AgglomerativeClustering(n_clusters=self.n_bins, **self.kwargs)
