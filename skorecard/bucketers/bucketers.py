import warnings
import numpy as np
import pandas as pd
from probatus.binning import AgglomerativeBucketer
from probatus.utils import ApproximationWarning

from typing import Union, List, Dict
from .base_bucketer import BaseBucketer
from skorecard.bucket_mapping import BucketMapping, FeaturesBucketMapping
from skorecard.utils import NotInstalledError, NotPreBucketedError

from sklearn.tree import DecisionTreeClassifier
from sklearn.tree import _tree
from sklearn.utils.validation import check_is_fitted

try:
    from optbinning import OptimalBinning
except ModuleNotFoundError:
    OptimalBinning = NotInstalledError("optbinning")


class OptimalBucketer(BaseBucketer):
    """Find Optimal Buckets.

    Bucket transformer that uses the [optbinning](http://gnpalencia.org/optbinning) package to find optimal buckets.
    This bucketers basically wraps optbinning.OptimalBinning to be consistent with skorecard.

    This bucketer uses pre-binning to bucket a feature into max 100 bins. It then uses a constrained programming solver
    to merge buckets, taking into accounts constraints 1) monotonicity in bad rate, 2) at least 5% of records per bin.

    This bucketer:

    - Is supervised: is uses the target variable to find good buckets
    - Supports both numerical and categorical features

    Example:

    ```python
    from skorecard import datasets
    from skorecard.bucketers import OptimalBucketer

    X, y = datasets.load_uci_credit_card(return_X_y=True)
    bucketer = OptimalBucketer(variables = ['LIMIT_BAL'])
    bucketer.fit_transform(X, y)
    ```
    """

    def __init__(
        self,
        variables=[],
        variables_type="numerical",
        max_n_bins=10,
        min_bin_size=0.05,
        do_prebinning=False,
        min_prebin_size=0.05,
        max_n_prebins=100,
        cat_cutoff=0.05,
        time_limit=25,
        **kwargs,
    ) -> None:
        """Initialize Optimal Bucketer.

        Args:
            variables: List of variables to bucket.
            variables_type: Type of the variables
            min_bin_size: Minimum fraction of observations in a bucket. Passed to optbinning.OptimalBinning.
            max_n_bins: Maximum numbers of bins to return. Passed to optbinning.OptimalBinning.
            do_prebinning: Should we also do pre-binning? Default is False
            min_prebin_size: Minimum fraction of observations in a pre-bucket.
                Ignored if allow_prebinning = False. Passed to optbinning.OptimalBinning.
            max_n_prebins: Maximum numbers of pre-buckets to return. Ignored if allow_prebinning = False.
                Passed to optbinning.OptimalBinning.
            cat_cutoff: Threshold ratio to below which categories are grouped
                together in a bucket 'other'. Passed to optbinning.OptimalBinning.
            time_limit: Time limit in seconds to find an optimal solution. Passed to optbinning.OptimalBinning.
            kwargs: Other parameters passed to optbinning.OptimalBinning. Passed to optbinning.OptimalBinning.
        """
        self.variables = variables
        self.variables_type = variables_type
        self.max_n_bins = max_n_bins
        self.min_bin_size = min_bin_size
        self.do_prebinning = do_prebinning
        self.min_prebin_size = min_prebin_size
        self.max_n_prebins = max_n_prebins
        self.cat_cutoff = cat_cutoff
        self.time_limit = time_limit
        self.kwargs = kwargs

        assert variables_type in ["numerical", "categorical"]
        if self.do_prebinning is False:
            assert "min_prebin_size" not in self.kwargs, "You need to do pre-binning yourself, see skorecard docs"
            assert "max_n_prebins" not in self.kwargs, "You need to do pre-binning yourself, see skorecard docs"

    def fit(self, X, y):
        """Fit X, y."""
        X = self._is_dataframe(X)
        self.variables = self._check_variables(X, self.variables)
        if isinstance(y, pd.Series):
            y = y.values

        self.features_bucket_mapping_ = {}
        self.binners = {}

        for feature in self.variables:

            if self.variables_type == "numerical" and self.do_prebinning is False:
                uniq_values = np.sort(np.unique(X[feature].values))
                if len(uniq_values) > 100:
                    raise NotPreBucketedError(
                        f"""
                        OptimalBucketer requires numerical feature '{feature}' to be pre-bucketed:
                        currently there are {len(uniq_values)} unique values present.

                        Apply pre-buckets or set 'do_prebinning' to True
                        """
                    )
                user_splits = uniq_values
            else:
                user_splits = None

            binner = OptimalBinning(
                name=feature,
                dtype=self.variables_type,
                solver="cp",
                monotonic_trend="auto_asc_desc",
                # We want skorecard users to explictly define pre-binning for numerical features
                # Settings the user_splits prevents OptimalBinning from doing pre-binning again.
                user_splits=user_splits,
                min_bin_size=self.min_bin_size,
                max_n_bins=self.max_n_bins,
                min_prebin_size=self.min_prebin_size,  # ignored if user_splits is specified
                max_n_prebins=self.max_n_bins,  # ignored if user_splits is specified
                cat_cutoff=self.cat_cutoff,
                time_limit=self.time_limit,
                **self.kwargs,
            )
            self.binners[feature] = binner

            binner.fit(X[feature].values, y)

            # Extract fitted boundaries
            if self.variables_type == "categorical":
                splits = {}
                for bucket_nr, values in enumerate(binner.splits):
                    for value in values:
                        splits[value] = bucket_nr
            else:
                splits = binner.splits

            # Note that optbinning transform uses right=False
            # https://github.com/guillermo-navas-palencia/optbinning/blob/396b9bed97581094167c9eb4744c2fd1fb5c7408/optbinning/binning/transformations.py#L126-L132
            self.features_bucket_mapping_[feature] = BucketMapping(
                feature_name=feature, type=self.variables_type, map=splits, right=False
            )

        return self

    def transform(self, X):
        """Transform X."""
        return super().transform(X)


class EqualWidthBucketer(BaseBucketer):
    """Bucket transformer that creates equally spaced bins using numpy.histogram function.

    This bucketer:
    - is unsupervised: it does not consider the target value when fitting the buckets.
    - ignores missing values and passes them through.

    ```python
    from skorecard import datasets
    from skorecard.bucketers import EqualWidthBucketer

    X, y = datasets.load_uci_credit_card(return_X_y=True)
    bucketer = EqualWidthBucketer(bins = 10, variables = ['LIMIT_BAL'])
    bucketer.fit_transform(X)
    bucketer.fit_transform(X)['LIMIT_BAL'].value_counts()
    ```
    """

    def __init__(self, bins=-1, variables=[]):
        """Init the class.

        Args:
            bins (int): Number of bins to create.
            variables (list): The features to bucket. Uses all features if not defined.
        """
        assert isinstance(variables, list)
        assert isinstance(bins, int)

        self.variables = variables
        self.bins = bins

    def fit(self, X, y=None):
        """Fit X, y."""
        X = self._is_dataframe(X)
        self.variables = self._check_variables(X, self.variables)

        self.features_bucket_mapping_ = {}

        for feature in self.variables:

            _, boundaries = np.histogram(X[feature].values, bins=self.bins)

            # np.histogram returns the min & max values of the fits
            # On transform, we use np.digitize, which means new data that is outside of this range
            # will be assigned to their own buckets.
            # To solve, we simply remove the min and max boundaries
            boundaries = boundaries[1:-1]

            self.features_bucket_mapping_[feature] = BucketMapping(
                feature_name=feature, type="numerical", map=boundaries, right=True
            )

        return self

    def transform(self, X):
        """Transform X."""
        return super().transform(X)


class AgglomerativeClusteringBucketer(BaseBucketer):
    """Bucket transformer that creates bins using sklearn.AgglomerativeClustering.

    This bucketer:
    - is unsupervised: it does not consider the target value when fitting the buckets.
    - ignores missing values and passes them through.

    ```python
    from skorecard import datasets
    from skorecard.bucketers import AgglomerativeClusteringBucketer

    X, y = datasets.load_uci_credit_card(return_X_y=True)
    bucketer = AgglomerativeClusteringBucketer(bins = 10, variables=['LIMIT_BAL'])
    bucketer.fit_transform(X)
    bucketer.fit_transform(X)['LIMIT_BAL'].value_counts()
    ```
    """

    def __init__(self, bins=-1, variables=[]):
        """Init the class.

        Args:
            bins (int): Number of bins to create.
            variables (list): The features to bucket. Uses all features if not defined.
        """
        assert isinstance(variables, list)
        assert isinstance(bins, int)

        self.variables = variables
        self.bins = bins

    def fit(self, X, y=None):
        """Fit X, y."""
        X = self._is_dataframe(X)
        self.variables = self._check_variables(X, self.variables)

        self.features_bucket_mapping_ = {}

        for feature in self.variables:
            ab = AgglomerativeBucketer(bin_count=self.bins)
            ab.fit(X[feature].values, y=None)

            # AgglomerativeBucketer returns the min & max values of the fits
            # On transform, we use np.digitize, which means new data that is outside of this range
            # will be assigned to their own buckets.
            # To solve, we remove the min and max boundaries
            boundaries = ab.boundaries[1:-1]

            self.features_bucket_mapping_[feature] = BucketMapping(
                feature_name=feature, type="numerical", map=boundaries, right=True
            )

        return self

    def transform(self, X):
        """Transform X."""
        return super().transform(X)


class EqualFrequencyBucketer(BaseBucketer):
    """Bucket transformer that creates bins with equal number of elements.

    This bucketer:
    - is unsupervised: it does not consider the target value when fitting the buckets.
    - ignores missing values and passes them through.

    ```python
    from skorecard import datasets
    from skorecard.bucketers import EqualFrequencyBucketer

    X, y = datasets.load_uci_credit_card(return_X_y=True)
    bucketer = EqualFrequencyBucketer(bins = 10, variables=['LIMIT_BAL'])
    bucketer.fit_transform(X)
    bucketer.fit_transform(X)['LIMIT_BAL'].value_counts()
    ```
    """

    def __init__(self, bins=-1, variables=[]):
        """Init the class.

        Args:
            bins (int): Number of bins to create.
            variables (list): The features to bucket. Uses all features if not defined.
        """
        assert isinstance(variables, list)
        assert isinstance(bins, int)

        self.variables = variables
        self.bins = bins

    def fit(self, X, y=None):
        """Fit X, y.

        Uses pd.qcut()
        https://pandas.pydata.org/pandas-docs/stable/reference/api/pandas.qcut.html

        """
        X = self._is_dataframe(X)
        self.variables = self._check_variables(X, self.variables)

        self.features_bucket_mapping_ = {}

        for feature in self.variables:

            try:
                _, boundaries = pd.qcut(X[feature], q=self.bins, retbins=True, duplicates="raise")
            except ValueError:
                # If there are too many duplicate values (assume a lot of filled missings)
                # this crashes - the exception drops them.
                # This means that it will return approximate quantile bins
                _, boundaries = pd.qcut(X[feature], q=self.bins, retbins=True, duplicates="drop")
                warnings.warn(ApproximationWarning("Approximated quantiles - too many unique values"))

            # pd.qcut returns the min & max values of the fits
            # On transform, we use np.digitize, which means new data that is outside of this range
            # will be assigned to their own buckets.
            # To solve, we simply remove the min and max boundaries
            boundaries = boundaries[1:-1]

            self.features_bucket_mapping_[feature] = BucketMapping(
                feature_name=feature,
                type="numerical",
                map=boundaries,
                right=True,  # pd.qcut returns bins includiing right edge: (edge, edge]
            )

        return self

    def transform(self, X):
        """Transform X."""
        return super().transform(X)


class DecisionTreeBucketer(BaseBucketer):
    """Bucket transformer that creates bins by training a decision tree.

    This bucketer:
    - is supervised: it uses the target value when fitting the buckets.
    - ignores missing values and passes them through.

    It uses
    [sklearn.tree.DecisionTreeClassifier](https://scikit-learn.org/stable/modules/generated/sklearn.tree.DecisionTreeClassifier.html)
    to find the splits.

    ```python
    from skorecard import datasets
    from skorecard.bucketers import DecisionTreeBucketer
    X, y = datasets.load_uci_credit_card(return_X_y=True)

    dt_bucketer = DecisionTreeBucketer(variables=['LIMIT_BAL'])
    dt_bucketer.fit(X, y)

    dt_bucketer.fit_transform(X, y)['LIMIT_BAL'].value_counts()
    ```
    """

    def __init__(self, variables=[], max_n_bins=100, min_bin_size=0.05, random_state=42, **kwargs) -> None:
        """Init the class.

        Args:
            variables (list): The features to bucket. Uses all features if not defined.
            min_bin_size: Minimum fraction of observations in a bucket. Passed directly to min_samples_leaf.
            max_n_bins: Maximum numbers of bins to return. Passed directly to max_leaf_nodes.
            random_state: The random state, Passed directly to DecisionTreeClassifier
            kwargs: Other parameters passed to DecisionTreeClassifier
        """
        assert isinstance(variables, list)

        self.variables = variables
        self.kwargs = kwargs
        self.max_n_bins = max_n_bins
        self.min_bin_size = min_bin_size
        self.random_state = random_state

    def fit(self, X, y):
        """Fit X,y."""
        X = self._is_dataframe(X)
        self.variables = self._check_variables(X, self.variables)

        self.features_bucket_mapping_ = {}
        self.binners = {}

        for feature in self.variables:
            binner = DecisionTreeClassifier(
                max_leaf_nodes=self.max_n_bins,
                min_samples_leaf=self.min_bin_size,
                random_state=self.random_state,
                **self.kwargs,
            )
            self.binners[feature] = binner
            binner.fit(X[feature].values.reshape(-1, 1), y)

            # Extract fitted boundaries
            splits = np.unique(binner.tree_.threshold[binner.tree_.feature != _tree.TREE_UNDEFINED])

            self.features_bucket_mapping_[feature] = BucketMapping(
                feature_name=feature, type="numerical", map=splits, right=False
            )

        return self

    def transform(self, X):
        """Transform X."""
        return super().transform(X)

    # def get_params(self, deep=True):
    #     """Return the parameters of the decision tree used in the Transformer.

    #     Args:
    #         deep (bool): Make a deep copy or not, required by the API.

    #     Returns:
    #         (dict): Decision Tree Parameters
    #     """
    #     raise NotImplementedError("not implemented yet. we have a tree per feature")
    #     # return self.bucketer.tree.get_params(deep=deep)

    # def set_params(self, **params):
    #     """Set the parameteres for the decision tree.

    #     Args:
    #         **params: (dict) parameters for the decision tree

    #     """
    #     raise NotImplementedError("not implemented yet. we have a tree per feature")
    #     # self.bucketer.tree.set_params(**params)
    #     # return self


class OrdinalCategoricalBucketer(BaseBucketer):
    """
    The OrdinalCategoricalEncoder() replaces categories by ordinal numbers.

    Example (0, 1, 2, 3, etc). The numbers are assigned ordered based on the mean of the target
    per category, or assigned in order of frequency, when sort_by_target is False.

    Ordered ordinal encoding: for the variable colour, if the mean of the target
    for blue, red and grey is 0.5, 0.8 and 0.1 respectively, blue is replaced by 2,
    red by 3 and grey by 1. If new data contains unknown labels (f.e. yellow),
    they will be replaced by 0.

    This bucketer:

    - is unsupervised when `encoding_method=='frequency'`: it does not consider
        the target value when fitting the buckets.
    - is supervised when `encoding_method=='ordered'`: it uses
        the target value when fitting the buckets.
    - ignores missing values and passes them through.
    - sets unknown new categories to the category 'other'

    ```python
    from skorecard import datasets
    from skorecard.bucketers import OrdinalCategoricalBucketer

    X, y = datasets.load_uci_credit_card(return_X_y=True)
    bucketer = OrdinalCategoricalBucketer(variables=['EDUCATION'])
    bucketer.fit_transform(X)
    bucketer = OrdinalCategoricalBucketer(max_n_categories=2, variables=['EDUCATION'])
    bucketer.fit_transform(X, y)
    ```

    Credits: Code & ideas adapted from:

    - feature_engine.categorical_encoders.OrdinalCategoricalEncoder
    - feature_engine.categorical_encoders.RareLabelCategoricalEncoder

    """

    def __init__(self, tol=0.05, max_n_categories=None, variables=[], encoding_method="frequency"):
        """Init the class.

        Args:
            tol (float): the minimum frequency a label should have to be considered frequent.
                Categories with frequencies lower than tol will be grouped together (in the highest ).
            max_n_categories (int): the maximum number of categories that should be considered frequent.
                If None, all categories with frequency above the tolerance (tol) will be
                considered.
            variables (list): The features to bucket. Uses all features if not defined.
            encoding_method (string): encoding method.
                - "frequency" (default): orders the buckets based on the frequency of observations in the bucket.
                    The lower the number of the bucket the most frequent are the observations in that bucket.
                - "ordered": orders the buckets based on the average class 1 rate in the bucket.
                    The lower the number of the bucket the lower the fraction of class 1 in that bucket.
        """
        assert isinstance(variables, list)

        if tol < 0 or tol > 1:
            raise ValueError("tol takes values between 0 and 1")

        if max_n_categories is not None:
            if max_n_categories < 0 or not isinstance(max_n_categories, int):
                raise ValueError("max_n_categories takes only positive integer numbers")

        self.tol = tol
        self.max_n_categories = max_n_categories
        self.variables = variables
        self.encoding_method = encoding_method

    def fit(self, X, y=None):
        """Init the class."""
        X = self._is_dataframe(X)
        self.variables = self._check_variables(X, self.variables)

        self.features_bucket_mapping_ = {}

        for var in self.variables:

            normalized_counts = None
            # Determine the order of unique values
            if self.encoding_method == "ordered":
                if y is None:
                    raise ValueError("To use encoding_method=='ordered', y cannot be None.")
                X["target"] = y
                normalized_counts = X[var].value_counts(normalize=True)
                cats = X.groupby([var])["target"].mean().sort_values(ascending=True).index
                normalized_counts = normalized_counts[cats]

            elif self.encoding_method == "frequency":
                normalized_counts = X[var].value_counts(normalize=True)
            else:

                raise NotImplementedError(
                    f"encoding_method='{self.encoding_method}' not supported. "
                    f"Currently implemented options"
                    f" are 'ordered' or 'frequency' (see doc strings)"
                )

            # Limit number of categories if set.
            normalized_counts = normalized_counts[: self.max_n_categories]

            # Remove less frequent categories
            normalized_counts = normalized_counts[normalized_counts >= self.tol]

            # Determine Ordinal Encoder based on ordered labels
            # Note we start at 1, to be able to encode missings as 0.
            mapping = dict(zip(normalized_counts.index, range(1, len(normalized_counts) + 1)))

            self.features_bucket_mapping_[var] = BucketMapping(feature_name=var, type="categorical", map=mapping)

        return self

    def transform(self, X):
        """Transform X."""
        return super().transform(X)


class UserInputBucketer(BaseBucketer):
    """Bucket transformer implementing user-defined boundaries.

    This bucketer:
    - is not fitted, as it depends on user defined input
    - ignores missing values and passes them through.

    ```python
    from skorecard import datasets
    from skorecard.bucketers import AgglomerativeClusteringBucketer, UserInputBucketer

    X, y = datasets.load_uci_credit_card(return_X_y=True)

    ac_bucketer = AgglomerativeClusteringBucketer(bins=3, variables=['LIMIT_BAL'])
    ac_bucketer.fit(X)
    mapping = ac_bucketer.features_bucket_mapping_

    ui_bucketer = UserInputBucketer(mapping)
    new_X = ui_bucketer.fit_transform(X)
    assert len(new_X['LIMIT_BAL'].unique()) == 3
    ```

    """

    def __init__(self, features_bucket_mapping: Union[Dict, FeaturesBucketMapping], variables: List = []) -> None:
        """Initialise the user-defined boundaries with a dictionary.

        Notes:
        - features_bucket_mapping is stored without the trailing underscore (_) because it is not fitted.

        Args:
            features_bucket_mapping (dict): Contains the feature name and boundaries defined for this feature.
                Either dict or FeaturesBucketMapping
            variables (list): The features to bucket. Uses all features in features_bucket_mapping if not defined.
        """
        # Check user defined input for bucketing. If a dict is specified, will auto convert
        if not isinstance(features_bucket_mapping, FeaturesBucketMapping):
            if not isinstance(features_bucket_mapping, dict):
                raise TypeError("'features_bucket_mapping' must be a dict or FeaturesBucketMapping instance")
            self.features_bucket_mapping = FeaturesBucketMapping(features_bucket_mapping)
        else:
            self.features_bucket_mapping = features_bucket_mapping

        # If user did not specify any variables,
        # use all the variables defined in the features_bucket_mapping
        self.variables = variables
        if variables == []:
            self.variables = list(self.features_bucket_mapping.maps.keys())

        # Variable with trailing underscore tells sklearn the transformer is fitted
        self.is_fitted_ = True

    def fit(self, X, y=None):
        """Init the class."""
        return self

<<<<<<< HEAD
    def transform(self, X, y=None):
        """Transforms an array into the corresponding buckets fitted by the Transformer.

        Args:
            X (pd.DataFrame): dataframe which will be transformed into the corresponding buckets
            y (array): target

        Returns:
            pd.DataFrame with transformed features
        """
        check_is_fitted(self)
        X = self._is_dataframe(X)

        for feature in self.variables:
            bucket_mapping = self.features_bucket_mapping.get(feature)
            X[feature] = bucket_mapping.transform(X[feature])

        return X


class WoEBucketer(BaseBucketer):
    """Transformer to map the bucketed features to their Weight of Evidence estimation.

    Only works for binary classification.

    The weight of evidence is given by: `np.log( p(1) / p(0) )`
    The target probability ratio is given by: `p(1) / p(0)`

    For example in the variable colour, if the mean of the target = 1 for blue is 0.8 and
    the mean of the target = 0 is 0.2, blue will be replaced by: np.log(0.8/0.2) = 1.386
    if log_ratio is selected. Alternatively, blue will be replaced by 0.8 / 0.2 = 4 if ratio is selected.

    For details on the weight of evidence:
    https://multithreaded.stitchfix.com/blog/2015/08/13/weight-of-evidence/

    ```python
    from skorecard import datasets
    from skorecard.bucketers import WoEBucketer

    X, y = datasets.load_uci_credit_card(return_X_y=True)
    woeb = WoEBucketer(variables=['EDUCATION'])
    woeb.fit_transform(X, y)
    woeb.fit_transform(X, y)['EDUCATION'].value_counts()
    ```

    Credit: Some code taken from feature_engine.categorical_encoders.

    """

    def __init__(self, epsilon=0.0001, variables=[]):
        """Constructor for WoEBucketer.

        Args:
            epsilon (float): Amount to be added to relative counts in order to avoid division by zero in the WOE
            calculation.
            variables (list): The features to bucket. Uses all features if not defined.
        """
        assert isinstance(variables, list)
        assert epsilon >= 0

        self.epsilon = epsilon
        self.variables = variables

    def fit(self, X, y):
        """Calculate the WOE for every column.

        Args:
            X (np.array): (binned) features
            y (np.array): target
        """
        assert y is not None, "WoEBucketer needs a target y"
        assert len(np.unique(y)) == 2, "WoEBucketer is only suited for binary classification"

        X = self._is_dataframe(X)

        # TODO: WoE should treat missing values as a separate bin and thus handled seamlessly.
        self._check_contains_na(X, self.variables)

        X["target"] = y
        self.features_bucket_mapping_ = {}

        total_pos = X["target"].sum()
        total_neg = X.shape[0] - total_pos
        X["non_target"] = np.where(X["target"] == 1, 0, 1)

        for var in self.variables:
            pos = X.groupby([var])["target"].sum() / total_pos
            neg = X.groupby([var])["non_target"].sum() / total_neg

            t = pd.concat([pos + self.epsilon, neg + self.epsilon], axis=1)
            t["woe"] = np.log(t["target"] / t["non_target"])

            if any(t["target"] == 0) or any(t["non_target"] == 0):
                raise ZeroDivisionError("One of the categories has no occurances of the positive class")

            self.features_bucket_mapping_[var] = BucketMapping(
                feature_name=var, type="categorical", map=t["woe"].to_dict()
            )

        return self

=======
>>>>>>> 83af40c0
    def transform(self, X):
        """Transform X."""
        return super().transform(X)<|MERGE_RESOLUTION|>--- conflicted
+++ resolved
@@ -614,14 +614,12 @@
         if variables == []:
             self.variables = list(self.features_bucket_mapping.maps.keys())
 
-        # Variable with trailing underscore tells sklearn the transformer is fitted
         self.is_fitted_ = True
 
     def fit(self, X, y=None):
         """Init the class."""
         return self
 
-<<<<<<< HEAD
     def transform(self, X, y=None):
         """Transforms an array into the corresponding buckets fitted by the Transformer.
 
@@ -639,92 +637,4 @@
             bucket_mapping = self.features_bucket_mapping.get(feature)
             X[feature] = bucket_mapping.transform(X[feature])
 
-        return X
-
-
-class WoEBucketer(BaseBucketer):
-    """Transformer to map the bucketed features to their Weight of Evidence estimation.
-
-    Only works for binary classification.
-
-    The weight of evidence is given by: `np.log( p(1) / p(0) )`
-    The target probability ratio is given by: `p(1) / p(0)`
-
-    For example in the variable colour, if the mean of the target = 1 for blue is 0.8 and
-    the mean of the target = 0 is 0.2, blue will be replaced by: np.log(0.8/0.2) = 1.386
-    if log_ratio is selected. Alternatively, blue will be replaced by 0.8 / 0.2 = 4 if ratio is selected.
-
-    For details on the weight of evidence:
-    https://multithreaded.stitchfix.com/blog/2015/08/13/weight-of-evidence/
-
-    ```python
-    from skorecard import datasets
-    from skorecard.bucketers import WoEBucketer
-
-    X, y = datasets.load_uci_credit_card(return_X_y=True)
-    woeb = WoEBucketer(variables=['EDUCATION'])
-    woeb.fit_transform(X, y)
-    woeb.fit_transform(X, y)['EDUCATION'].value_counts()
-    ```
-
-    Credit: Some code taken from feature_engine.categorical_encoders.
-
-    """
-
-    def __init__(self, epsilon=0.0001, variables=[]):
-        """Constructor for WoEBucketer.
-
-        Args:
-            epsilon (float): Amount to be added to relative counts in order to avoid division by zero in the WOE
-            calculation.
-            variables (list): The features to bucket. Uses all features if not defined.
-        """
-        assert isinstance(variables, list)
-        assert epsilon >= 0
-
-        self.epsilon = epsilon
-        self.variables = variables
-
-    def fit(self, X, y):
-        """Calculate the WOE for every column.
-
-        Args:
-            X (np.array): (binned) features
-            y (np.array): target
-        """
-        assert y is not None, "WoEBucketer needs a target y"
-        assert len(np.unique(y)) == 2, "WoEBucketer is only suited for binary classification"
-
-        X = self._is_dataframe(X)
-
-        # TODO: WoE should treat missing values as a separate bin and thus handled seamlessly.
-        self._check_contains_na(X, self.variables)
-
-        X["target"] = y
-        self.features_bucket_mapping_ = {}
-
-        total_pos = X["target"].sum()
-        total_neg = X.shape[0] - total_pos
-        X["non_target"] = np.where(X["target"] == 1, 0, 1)
-
-        for var in self.variables:
-            pos = X.groupby([var])["target"].sum() / total_pos
-            neg = X.groupby([var])["non_target"].sum() / total_neg
-
-            t = pd.concat([pos + self.epsilon, neg + self.epsilon], axis=1)
-            t["woe"] = np.log(t["target"] / t["non_target"])
-
-            if any(t["target"] == 0) or any(t["non_target"] == 0):
-                raise ZeroDivisionError("One of the categories has no occurances of the positive class")
-
-            self.features_bucket_mapping_[var] = BucketMapping(
-                feature_name=var, type="categorical", map=t["woe"].to_dict()
-            )
-
-        return self
-
-=======
->>>>>>> 83af40c0
-    def transform(self, X):
-        """Transform X."""
-        return super().transform(X)+        return X