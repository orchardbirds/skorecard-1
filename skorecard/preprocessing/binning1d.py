"""
`skorecard` provides a collection of different Bucketer classes.

You can use these classes to find a binning on any `np.ndarray` or `pd.Series` object.
"""

import numpy as np
from sklearn.base import BaseEstimator, TransformerMixin
from probatus.binning import SimpleBucketer, AgglomerativeBucketer, QuantileBucketer, TreeBucketer

from skorecard.utils import DimensionalityError, assure_numpy_array
from skorecard.bucket_mapping import BucketMapping


class BucketTransformer(BaseEstimator, TransformerMixin):
    """Base class for the below Bucket transformer methodologies using the Bucketers in the Probatus package."""

    def __init__(self, **kwargs):
        """Initialise with empty bucket dictionary to which we add our Bucketer(s) in self.fit()."""
        self.fitted = False
        self.kwargs = kwargs

    def _assert_bin_count_int(self):
        """If the bin_count is given as an int, then we turn it into a list."""
        if type(self.bin_count) != int:
            raise AttributeError("bin_count must be int")

    def _assert_1d_array(self, X, y):

        correct_X_shape = (X.ndim == 2 and X.shape[1] == 1) or X.ndim == 1

        if not correct_X_shape:
            raise DimensionalityError(f"The feature must be one-dimensional: X shape is {X.shape}")

        if y is not None:
            correct_y_shape = (y.ndim == 2 and y.shape[1] == 1) or y.ndim == 1

            if not correct_y_shape:
                raise DimensionalityError(f"The target must be one-dimensional: y shape is {y.shape}")
            y = y.copy()
            y = y.reshape(-1,)

        X = X.copy()
        X = X.reshape(-1,)

        return X, y

    def fit(self, X, y=None):
        """Fits the relevant Probatus bucket onto the numerical array.

        Args:
            X (np.array): The numerical data on which we wish to fit our BucketTransformer

        Returns:
            self (object): Fitted transformer
        """
        X = X.copy()

        try:
            self.feature_name = X.name
        except AttributeError:
            self.feature_name = "unknown"

        X = assure_numpy_array(X)
        y = assure_numpy_array(y)
        X, y = self._assert_1d_array(X, y)

        self._fit(X, y)
        self.fitted = True

        return self

    def transform(self, X, y=None):
        """Transforms an array into the corresponding buckets fitted by the Transformer.

        Args:
            X (np.array): The numerical data which will be transformed into the corresponding buckets

        Returns:
            np.array of the transformed X, such that the values of X are replaced by the corresponding bucket numbers
        """
        return self.bucket_mapping.transform(X)

    def predict(self, X, y=None):
        """Applies the transform method. To be used for the grid searches.

        Args:
            X (np.array): The numerical data which will be transformed into the corresponding buckets

        Returns:
            np.array of the transformed X, such that the values of X are replaced by the corresponding bucket numbers
        """
        return self.transform(X, y)


class SimpleBucketTransformer(BucketTransformer):
    """Bucket transformer implementing the Simple Bucketer in the Probatus package.

    ```python
    from skorecard import datasets
    from skorecard.preprocessing import SimpleBucketTransformer

    X, y = datasets.load_uci_credit_card(return_X_y=True)
    bucketer = SimpleBucketTransformer(bin_count = 10)
    bucketer.fit_transform(X['LIMIT_BAL'])
    ```
    """

    def __init__(self, bin_count):
        """Initialise BucketTransformer using Simple Probatus Bucketer.

        Args:
            bin_count (int/list): How many bins we wish to split our data into for each feature.
                              Required for each Probatus Bucket method
        """
        super().__init__()
        self.bin_count = bin_count
        self._assert_bin_count_int()
        self.method = "Simple"

    def _fit(self, X, y=None):
        """Fits the Simple Probatus bucket onto the numerical array.

        Args:
            X (np.array): The numerical data on which we wish to fit our SimpleBucketTransformer

        Returns:
            self (object): Fitted transformer
        """
        self.Bucketer = SimpleBucketer(bin_count=self.bin_count)
        self.Bucketer.fit(X)
        self.bucket_mapping = BucketMapping(
            feature_name=self.feature_name, type="numerical", map=self.Bucketer.boundaries, missing_bucket=None
        )


class AgglomerativeBucketTransformer(BucketTransformer):
    """Bucket transformer implementing the Agglomerative Bucketer in the Probatus package.

    ```python
    from skorecard import datasets
    from skorecard.preprocessing import AgglomerativeBucketTransformer

    X, y = datasets.load_uci_credit_card(return_X_y=True)
    bucketer = AgglomerativeBucketTransformer(bin_count = 10)
    bucketer.fit_transform(X['LIMIT_BAL'])
    ```
    """

    def __init__(self, bin_count):
        """Initialise BucketTransformer using Agglomerative Probatus Bucketer.

        Args:
            bin_count (int/list): How many bins we wish to split our data into. Required for each Probatus Bucket method
        """
        super().__init__()
        self.bin_count = bin_count
        self._assert_bin_count_int()
        self.method = "Agglomerative"

    def _fit(self, X, y=None):
        """Fits the Agglomerative Probatus bucket onto the numerical array.

        Args:
            X (np.array): The numerical data on which we wish to fit our AgglomerativeBucketTransformer

        Returns:
            self (object): Fitted transformer
        """
        self.Bucketer = AgglomerativeBucketer(bin_count=self.bin_count)
        self.Bucketer.fit(X)
        self.bucket_mapping = BucketMapping(
            feature_name=self.feature_name, type="numerical", map=self.Bucketer.boundaries, missing_bucket=None
        )


class QuantileBucketTransformer(BucketTransformer):
    """Bucket transformer implementing the Quantile Bucketer in the Probatus package.

    ```python
    from skorecard import datasets
    from skorecard.preprocessing import QuantileBucketTransformer

    X, y = datasets.load_uci_credit_card(return_X_y=True)
    bucketer = QuantileBucketTransformer(bin_count = 10)
    bucketer.fit_transform(X['LIMIT_BAL'])
    ```
    """

    def __init__(self, bin_count):
        """Initialise BucketTransformer using Quantile Probatus Bucketer.

        Args:
            bin_count (int/list): How many bins we wish to split our data into. Required for each Probatus Bucket method
        """
        super().__init__()
        self.bin_count = bin_count
        self._assert_bin_count_int()
        self.method = "Quantile"

    def _fit(self, X, y=None):
        """Fits the Quantile Probatus bucket onto the numerical array.

        Args:
            X (np.array): The numerical data on which we wish to fit our QuantileBucketTransformer

        Returns:
            self (object): Fitted transformer
        """
        self.Bucketer = QuantileBucketer(bin_count=self.bin_count)
        self.Bucketer.fit(X)
        self.bucket_mapping = BucketMapping(
            feature_name=self.feature_name, type="numerical", map=self.Bucketer.boundaries, missing_bucket=None
        )


class TreeBucketTransformer(BucketTransformer):
    """Bucket transformer implementing the Tree Bucketer in the Probatus package.

    ```python
    from skorecard import datasets
    from skorecard.preprocessing import TreeBucketTransformer

    X, y = datasets.load_uci_credit_card(return_X_y=True)
    bucketer = TreeBucketTransformer()
    bucketer.fit(X['LIMIT_BAL'], y)
    ```
    """

    def __init__(self, **kwargs):
        """Initialise BucketTransformer using Tree Probatus Bucketer.

        Args:
            **kwargs: the keyword arguments passed to the Tree Probatus Bucketer
        """
        super().__init__(**kwargs)
        self.method = "Tree"
        self.Bucketer = TreeBucketer(**self.kwargs)

    def _fit(self, X, y=None):
        """Fits the Tree Probatus bucket onto the numerical array.

        Args:
            X (np.array): The numerical data on which we wish to fit our TreeBucketTransformer
            y (np.array): The binary target

        Returns:
            self (object): Fitted transformer
        """
        self.Bucketer.fit(X, y)
        self.bucket_mapping = BucketMapping(
            feature_name=self.feature_name, type="numerical", map=self.Bucketer.boundaries, missing_bucket=None
        )

        return self

    def get_params(self, deep=True):
        """Return the parameters of the decision tree used in the Transformer.

        Args:
            deep (bool): Make a deep copy or not, required by the API.

        Returns:
            (dict): Decision Tree Parameteres
        """
        return self.Bucketer.tree.get_params(deep=deep)

    def set_params(self, **params):
        """Set the parameteres for the decision tree.

        Args:
            **params: (dict) parameters for the decision tree

        """
        self.Bucketer.tree.set_params(**params)
        return self


class CatBucketTransformer(BucketTransformer):
    """Bucket transformer for categorical features.

    ```python
    from skorecard import datasets
    from skorecard.preprocessing import CatBucketTransformer

    X, y = datasets.load_uci_credit_card(return_X_y=True)
    bucketer = CatBucketTransformer()
    bucketer.fit_transform(X['EDUCATION'])
    ```
    """

    def __init__(self, threshold_min=0.01):
        """Initialise Categorical Bucketer.

        Args:
            threshold_min (float): percentage. If the normalized value count is smaller than the threshold, the
                category is put into its own bin.

        """
        if not (0 <= threshold_min <= 1):
            raise ValueError("threshold_min must be between 0 and 1")

<<<<<<< HEAD
        super().__init__()
=======
        # Inf edges must always be false for a categorical transformer
        super().__init__(infinite_edges=False)
>>>>>>> 74e597eb
        self.method = "Categorical"
        self.threshold_min = threshold_min

    def _fit(self, X, y=None):
        """Fit the bucket transformer.

        Args:
            X (np.array): The numerical data on which we wish to fit our TreeBucketTransformer
            y (np.array): The binary target

        Returns:
            self (object): Fitted transformer
        """
        unique_categories, counts = np.unique(X, return_counts=True)
        counts = counts / X.shape[0]

        ix = np.argsort(counts)[::-1]
        sorted_cats = unique_categories[ix]
        sorted_counts = counts[ix]

        # find the unique values, sorted by counts
        if len(sorted_cats[sorted_counts > self.threshold_min]) > 0:
            map_dict = {val: index for index, val in enumerate(sorted_cats[sorted_counts > self.threshold_min])}
            # find all the counts below the threshold.
            # add them all in the latest category
            max_val = max(map_dict.values())
        else:
            map_dict = {}
            max_val = -1

        merged_bin = {i: max_val + 1 for i in sorted_cats[sorted_counts <= self.threshold_min]}
        map_dict.update(merged_bin)

        self.bucket_mapping = BucketMapping(
            feature_name=self.feature_name, type="categorical", map=map_dict, missing_bucket=None
        )

        return self

    def _transform(self, X, y=None):
        """Transform the input array based on the fitted categorical bucketer.

        Args:
            X (np.array): The categorical data which will be transformed into the corresponding buckets

        Returns:
            np.array of the transformed X, such that the values of X are replaced by the corresponding bucket numbers
        """
        X = X.copy()
        X = assure_numpy_array(X)
        X, y = self._assert_1d_array(X, y)

<<<<<<< HEAD
        return self.bucket_mapping.transform(X)
=======
        return np.array([i for i in map(lambda x: self.map[x], X)]).reshape(X.shape[0], 1)
>>>>>>> 74e597eb
<|MERGE_RESOLUTION|>--- conflicted
+++ resolved
@@ -300,12 +300,7 @@
         if not (0 <= threshold_min <= 1):
             raise ValueError("threshold_min must be between 0 and 1")
 
-<<<<<<< HEAD
         super().__init__()
-=======
-        # Inf edges must always be false for a categorical transformer
-        super().__init__(infinite_edges=False)
->>>>>>> 74e597eb
         self.method = "Categorical"
         self.threshold_min = threshold_min
 
@@ -358,8 +353,4 @@
         X = assure_numpy_array(X)
         X, y = self._assert_1d_array(X, y)
 
-<<<<<<< HEAD
-        return self.bucket_mapping.transform(X)
-=======
-        return np.array([i for i in map(lambda x: self.map[x], X)]).reshape(X.shape[0], 1)
->>>>>>> 74e597eb
+        return self.bucket_mapping.transform(X)